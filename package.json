{
  "name": "cyd",
  "private": true,
<<<<<<< HEAD
  "version": "1.0.13-dev",
=======
  "version": "1.0.15",
>>>>>>> 70da00f3
  "main": ".vite/build/main.js",
  "description": "Automatically delete your data from tech platforms, except for what you want to keep",
  "license": "proprietary",
  "authors": "Lockdown Systems LLC",
  "scripts": {
    "start": "electron-forge start",
    "package": "electron-forge package",
    "make-local-linux": "./scripts/make-local-linux.sh",
    "make-local-macos": "./scripts/make-local-macos.sh",
    "make-dev-linux": "./scripts/make-dev-linux.sh",
    "make-dev-macos": "./scripts/make-dev-macos.sh",
    "make-dev-windows": "powershell -ExecutionPolicy Bypass -File ./scripts/make-dev-windows.ps1",
    "make-prod-linux": "./scripts/make-prod-linux.sh",
    "make-prod-macos": "./scripts/make-prod-macos.sh",
    "make-prod-windows": "powershell -ExecutionPolicy Bypass -File ./scripts/make-prod-windows.ps1",
    "publish-dev-macos": "./scripts/publish-dev-macos.sh",
    "publish-dev-windows": "powershell -ExecutionPolicy Bypass -File ./scripts/publish-dev-windows.ps1",
    "publish-prod-macos": "./scripts/publish-prod-macos.sh",
    "publish-prod-windows": "powershell -ExecutionPolicy Bypass -File ./scripts/publish-prod-windows.ps1",
    "tests": "npm rebuild && vitest run . && ./scripts/clean.sh",
    "tests:components": "cd src/renderer && cypress run --component",
    "open-cypress": "cd src/renderer && cypress open",
    "lint": "eslint ./src",
    "lint-fix": "eslint ./src --fix",
    "config-local": "./archive-static-sites/build.sh && cp ./config/local.json ./build/config.json",
    "config-dev": "./archive-static-sites/build.sh && cp ./config/dev.json ./build/config.json",
    "config-prod": "./archive-static-sites/build.sh && cp ./config/prod.json ./build/config.json"
  },
  "dependencies": {
    "@fortawesome/fontawesome-free": "^6.5.2",
    "@rushstack/eslint-patch": "^1.10.3",
    "@types/bootstrap": "^5.2.10",
    "@types/cheerio": "^0.22.35",
    "better-sqlite3": "^11.2.1",
    "bootstrap": "^5.3.3",
    "cheerio": "^1.0.0-rc.12",
    "date-fns": "^4.1.0",
    "electron-log": "^5.1.4",
    "electron-squirrel-startup": "^1.0.1",
    "extract-zip": "^2.0.1",
    "glob": "^11.0.0",
    "http-encoding": "^2.0.1",
    "http-mitm-proxy": "^1.1.0",
    "jsdom": "^24.1.1",
    "marked": "^13.0.0",
    "mhtml2html": "^3.0.0",
    "mitt": "^3.0.1",
    "moment": "^2.30.1",
    "unzipper": "^0.12.3",
    "update-electron-app": "^3.0.0",
    "vue": "^3.4.21"
  },
  "devDependencies": {
    "@electron-forge/cli": "7.4.0",
    "@electron-forge/maker-deb": "7.4.0",
    "@electron-forge/maker-dmg": "7.4.0",
    "@electron-forge/maker-rpm": "7.4.0",
    "@electron-forge/maker-squirrel": "7.4.0",
    "@electron-forge/maker-zip": "7.4.0",
    "@electron-forge/plugin-auto-unpack-natives": "7.4.0",
    "@electron-forge/plugin-fuses": "7.4.0",
    "@electron-forge/plugin-vite": "7.4.0",
    "@electron-forge/publisher-s3": "7.4.0",
    "@electron/fuses": "^1.8.0",
    "@electron/notarize": "^2.4.0",
    "@electron/osx-sign": "^1.3.1",
    "@eslint/js": "^9.5.0",
    "@types/archiver": "^6.0.2",
    "@types/better-sqlite3": "^7.6.11",
    "@types/eslint__js": "^8.42.3",
    "@types/jest": "^29.5.12",
    "@types/jsdom": "^21.1.7",
    "@types/node": "^20.12.8",
    "@types/node-fetch": "^2.6.11",
    "@types/unzipper": "^0.10.10",
    "@types/uuid": "^10.0.0",
    "@typescript-eslint/eslint-plugin": "^7.13.1",
    "@typescript-eslint/parser": "^7.13.1",
    "@vitejs/plugin-vue": "^5.0.5",
    "@vue/eslint-config-typescript": "^13.0.0",
    "archiver": "^7.0.1",
    "cross-env": "^7.0.3",
    "electron": "^31.1.2",
    "eslint": "^8.57.0",
    "eslint-plugin-import": "^2.29.1",
    "eslint-plugin-vue": "^9.26.0",
    "ts-node": "^10.9.2",
    "tsx": "^4.9.1",
    "typescript": "^5.4.5",
    "typescript-eslint": "^7.13.1",
    "vite": "^5.3.1",
    "vitest": "^1.6.0",
    "vue-eslint-parser": "^9.4.3",
    "vue-tsc": "^2.0.6"
  },
  "optionalDependencies": {
    "@cypress/vue": "^6.0.0",
    "appdmg": "^0.6.6",
    "cypress": "^13.11.0"
  }
}<|MERGE_RESOLUTION|>--- conflicted
+++ resolved
@@ -1,11 +1,7 @@
 {
   "name": "cyd",
   "private": true,
-<<<<<<< HEAD
-  "version": "1.0.13-dev",
-=======
-  "version": "1.0.15",
->>>>>>> 70da00f3
+  "version": "1.0.16-dev",
   "main": ".vite/build/main.js",
   "description": "Automatically delete your data from tech platforms, except for what you want to keep",
   "license": "proprietary",
