--- conflicted
+++ resolved
@@ -3061,24 +3061,15 @@
             AND tweet.isLiked = ?
             AND tweet.username = ?
             AND tweet.deletedTweetAt IS NULL
-<<<<<<< HEAD
         `,
       ["RT @%", 0, username],
       "get",
     ) as Sqlite3Count;
 
-    // Tweets to migrate
+    // Tweets to migrate (including deleted tweets)
     const toMigrateTweets = this.fetchTweetsWithMediaAndURLs(
       `
-            t.deletedTweetAt IS NULL
-            AND t.text NOT LIKE ?
-=======
-        `, ["RT @%", 0, username], "get") as Sqlite3Count;
-
-        // Tweets to migrate (including deleted tweets)
-        const toMigrateTweets = this.fetchTweetsWithMediaAndURLs(`
             t.text NOT LIKE ?
->>>>>>> 49c46073
             AND t.isLiked = ?
             AND t.username = ?
             AND t.tweetID NOT IN (SELECT tweetID FROM tweet_bsky_migration)
@@ -3099,21 +3090,14 @@
             AND tweet.isLiked = ?
             AND tweet.username = ?
             AND (tweet.isReply = ? AND tweet.replyUserID != ?)
-<<<<<<< HEAD
         `,
       ["RT @%", 0, username, 1, userID],
       "get",
     ) as Sqlite3Count;
 
-    // Already migrated tweets
+    // Already migrated tweets (including deleted ones)
     const alreadyMigratedTweets = this.fetchTweetsWithMediaAndURLs(
       `
-=======
-        `, ["RT @%", 0, username, 1, userID], "get") as Sqlite3Count;
-
-        // Already migrated tweets (including deleted ones)
-        const alreadyMigratedTweets = this.fetchTweetsWithMediaAndURLs(`
->>>>>>> 49c46073
             t.text NOT LIKE ?
             AND t.isLiked = ?
             AND t.username = ?
@@ -3827,7 +3811,6 @@
           this.db,
           `
                     DELETE FROM tweet_bsky_migration WHERE tweetID = ?
-<<<<<<< HEAD
                 `,
           [tweetID],
         );
@@ -3852,7 +3835,6 @@
       saveXAccount(this.account);
     }
   }
-
   async getMediaPath(): Promise<string> {
     if (!this.account || !this.account.username) {
       return "";
@@ -3885,52 +3867,4 @@
 
     return this.account;
   }
-=======
-                `, [tweetID]);
-            } catch (e) {
-                return `Error deleting migration record: ${e}`;
-            }
-
-            return true;
-        } catch (e) {
-            return this.handleBlueskyAPIError(e, "blueskyDeleteMigratedTweet", `Error deleting from Bluesky`);
-        }
-    }
-
-    async updateAccountUsername(newUsername: string): Promise<void> {
-        // Update the username in the main database
-        if (this.account) {
-            this.account.username = newUsername;
-            saveXAccount(this.account);
-        }
-    }
-
-    async getMediaPath(): Promise<string> {
-        if (!this.account || !this.account.username) {
-            return "";
-        }
-        const accountDataPath = getAccountDataPath("X", this.account.username);
-        return path.join(accountDataPath, "Tweet Media");
-    }
-
-    // Set archiveOnly to true, and set a temporary username
-    async initArchiveOnlyMode(): Promise<XAccount> {
-        if (!this.account) {
-            log.warn(`XAccountController.initArchiveOnlyMode: account does not exist, bailing`);
-            throw new Error("Account not found");
-        }
-
-        if (!this.account.username) {
-            const uuid = crypto.randomUUID();
-            const tempUsername = `deleted_account_${uuid.slice(0, 8)}`;
-            this.account.username = tempUsername;
-            log.info("XAccountController.initArchiveOnlyMode: temporary username: ", tempUsername);
-        }
-
-        this.account.archiveOnly = true;
-        saveXAccount(this.account);
-
-        return this.account;
-    }
->>>>>>> 49c46073
 }