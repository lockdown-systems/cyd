import path from 'path'
import fs from 'fs'
import os from 'os'

import fetch from 'node-fetch';
import unzipper from 'unzipper';

import { app, session, shell } from 'electron'
import log from 'electron-log/main';
import Database from 'better-sqlite3'
import { glob } from 'glob';

import { NodeOAuthClient, NodeSavedState, NodeSavedSession } from '@atproto/oauth-client-node'
import { Agent } from '@atproto/api';

import {
    getResourcesPath,
    getAccountDataPath,
    getTimestampDaysAgo
} from '../util'
import {
    XAccount,
    XJob,
    XProgress, emptyXProgress,
    XTweetItemArchive,
    XArchiveStartResponse, emptyXArchiveStartResponse,
    XRateLimitInfo, emptyXRateLimitInfo,
    XIndexMessagesStartResponse,
    XDeleteTweetsStartResponse,
    XProgressInfo, emptyXProgressInfo,
    ResponseData,
    XDatabaseStats, emptyXDatabaseStats,
    XDeleteReviewStats, emptyXDeleteReviewStats,
    XImportArchiveResponse,
    BlueskyMigrationProfile,
    XMigrateTweetCounts,
} from '../shared_types'
import {
    runMigrations,
    getAccount,
    saveXAccount,
    exec,
    Sqlite3Count,
    getConfig as globalGetConfig,
    setConfig as globalSetConfig,
    deleteConfig as globalDeleteConfig,
    deleteConfigLike as globalDeleteConfigLike,
} from '../database'
import { IMITMController } from '../mitm';
import {
    XJobRow,
    XTweetRow,
    XTweetMediaRow,
    XTweetURLRow,
    XUserRow,
    XConversationRow,
    XMessageRow,
    XConversationParticipantRow,
    convertXJobRowToXJob,
    convertTweetRowToXTweetItem,
    convertTweetRowToXTweetItemArchive,
    // X API types
    XAPILegacyUser,
    XAPILegacyTweet,
    XAPILegacyTweetMedia,
    XAPILegacyTweetMediaVideoVariant,
    XAPILegacyURL,
    XAPIData,
    XAPIBookmarksData,
    XAPITimeline,
    XAPIInboxTimeline,
    XAPIInboxInitialState,
    XAPIConversation,
    XAPIConversationTimeline,
    XAPIMessage,
    XAPIUser,
    XAPIAll,
    XArchiveAccount,
    XArchiveTweet,
    XArchiveTweetContainer,
    isXArchiveTweetContainer,
    XArchiveLike,
    XArchiveLikeContainer,
    isXArchiveLikeContainer,
    isXAPIBookmarksData,
    isXAPIData,
} from './types'
import * as XArchiveTypes from '../../archive-static-sites/x-archive/src/types';

const getMediaURL = (media: XAPILegacyTweetMedia): string => {
    // Get the HTTPS URL of the media -- this works for photos
    let mediaURL = media["media_url_https"];

    // If it's a video, set mediaURL to the video variant with the highest bitrate
    if (media["type"] == "video") {
        let highestBitrate = 0;
        if (media["video_info"] && media["video_info"]["variants"]) {
            media["video_info"]["variants"].forEach((variant: XAPILegacyTweetMediaVideoVariant) => {
                if (variant["bitrate"] && variant["bitrate"] > highestBitrate) {
                    highestBitrate = variant["bitrate"];
                    mediaURL = variant["url"];

                    // Stripe query parameters from the URL.
                    // For some reason video variants end with `?tag=12`, and when we try downloading with that
                    // it responds with 404.
                    const queryIndex = mediaURL.indexOf("?");
                    if (queryIndex > -1) {
                        mediaURL = mediaURL.substring(0, queryIndex);
                    }
                }
            });
        };
    }
    return mediaURL;
};

export class XAccountController {
    private accountUUID: string = "";
    // Making this public so it can be accessed in tests
    public account: XAccount | null = null;
    private accountID: number = 0;
    private accountDataPath: string = "";
    private rateLimitInfo: XRateLimitInfo = emptyXRateLimitInfo();
    private thereIsMore: boolean = false;

    // Temp variable for accurately counting message progress
    private messageIDsIndexed: string[] = [];

    // Making this public so it can be accessed in tests
    public db: Database.Database | null = null;

    public mitmController: IMITMController;
    private progress: XProgress = emptyXProgress();

    private cookies: Record<string, string> = {};

    private blueskyClient: NodeOAuthClient | null = null;

    constructor(accountID: number, mitmController: IMITMController) {
        this.mitmController = mitmController;

        this.accountID = accountID;
        this.refreshAccount();

        // Monitor web request metadata
        const ses = session.fromPartition(`persist:account-${this.accountID}`);
        ses.webRequest.onCompleted((details) => {
            // Monitor for rate limits
            if (details.statusCode == 429) {
                this.rateLimitInfo.isRateLimited = true;
                if (details.responseHeaders) {
                    this.rateLimitInfo.rateLimitReset = Number(details.responseHeaders['x-rate-limit-reset']);
                } else {
                    // If we can't get it from the headers, set it to 15 minutes from now
                    this.rateLimitInfo.rateLimitReset = Math.floor(Date.now() / 1000) + 900;
                }
            }

            // Monitor for deleting conversations
            if (
                details.url.startsWith("https://x.com/i/api/1.1/dm/conversation/") &&
                details.url.endsWith("/delete.json") &&
                details.method == "POST" &&
                details.statusCode == 204
            ) {
                const urlParts = details.url.split("/");
                const conversationID = urlParts[urlParts.length - 2];
                this.deleteDMsMarkDeleted(conversationID);
            }
        });

        ses.webRequest.onSendHeaders((details) => {
            // Keep track of cookies
            if (details.url.startsWith("https://x.com/") && details.requestHeaders) {
                const cookieHeader = details.requestHeaders['Cookie'];
                if (cookieHeader) {
                    const cookies = cookieHeader.split(';');
                    cookies.forEach((cookie) => {
                        const parts = cookie.split('=');
                        if (parts.length == 2) {
                            this.cookies[parts[0].trim()] = parts[1].trim();
                        }
                    });
                }
            }
        });
    }

    cleanup() {
        if (this.db) {
            this.db.close();
            this.db = null;
        }
    }

    refreshAccount() {
        // Load the account
        const account = getAccount(this.accountID);
        if (!account) {
            log.error(`XAccountController.refreshAccount: account ${this.accountID} not found`);
            return;
        }

        // Make sure it's an X account
        if (account.type != "X") {
            log.error(`XAccountController.refreshAccount: account ${this.accountID} is not an X account`);
            return;
        }

        // Get the account UUID
        this.accountUUID = account.uuid;
        log.debug(`XAccountController.refreshAccount: accountUUID=${this.accountUUID}`);

        // Load the X account
        this.account = account.xAccount;
        if (!this.account) {
            log.error(`XAccountController.refreshAccount: xAccount ${this.accountID} not found`);
            return;
        }
    }

    initDB() {
        if (!this.account || !this.account.username) {
            log.error("XAccountController: cannot initialize the database because the account is not found, or the account username is not found", this.account, this.account?.username);
            return;
        }

        // Make sure the account data folder exists
        this.accountDataPath = getAccountDataPath('X', this.account.username);
        log.info(`XAccountController.initDB: accountDataPath=${this.accountDataPath}`);

        // Open the database
        this.db = new Database(path.join(this.accountDataPath, 'data.sqlite3'), {});
        this.db.pragma('journal_mode = WAL');
        runMigrations(this.db, [
            // Create the tables
            {
                name: "initial",
                sql: [
                    `CREATE TABLE job (
    id INTEGER PRIMARY KEY AUTOINCREMENT,
    jobType TEXT NOT NULL,
    status TEXT NOT NULL,
    scheduledAt DATETIME NOT NULL,
    startedAt DATETIME,
    finishedAt DATETIME,
    progressJSON TEXT,
    error TEXT
);`, `CREATE TABLE tweet (
    id INTEGER PRIMARY KEY AUTOINCREMENT,
    username TEXT NOT NULL,
    tweetID TEXT NOT NULL UNIQUE,
    conversationID TEXT NOT NULL,
    createdAt DATETIME NOT NULL,
    likeCount INTEGER NOT NULL,
    quoteCount INTEGER NOT NULL,
    replyCount INTEGER NOT NULL,
    retweetCount INTEGER NOT NULL,
    isLiked BOOLEAN NOT NULL,
    isRetweeted BOOLEAN NOT NULL,
    text TEXT NOT NULL,
    path TEXT NOT NULL,
    addedToDatabaseAt DATETIME NOT NULL,
    archivedAt DATETIME,
    deletedAt DATETIME
);`, `CREATE TABLE user (
    id INTEGER PRIMARY KEY AUTOINCREMENT,
    userID TEXT NOT NULL UNIQUE,
    name TEXT,
    screenName TEXT NOT NULL,
    profileImageDataURI TEXT
);`, `CREATE TABLE conversation (
    id INTEGER PRIMARY KEY AUTOINCREMENT,
    conversationID TEXT NOT NULL UNIQUE,
    type TEXT NOT NULL,
    sortTimestamp TEXT,
    minEntryID TEXT,
    maxEntryID TEXT,
    isTrusted BOOLEAN,
    shouldIndexMessages BOOLEAN,
    addedToDatabaseAt DATETIME NOT NULL,
    updatedInDatabaseAt DATETIME,
    deletedAt DATETIME
);`, `CREATE TABLE conversation_participant (
    id INTEGER PRIMARY KEY AUTOINCREMENT,
    conversationID TEXT NOT NULL,
    userID TEXT NOT NULL
);`, `CREATE TABLE message (
    id INTEGER PRIMARY KEY AUTOINCREMENT,
    messageID TEXT NOT NULL UNIQUE,
    conversationID TEXT NOT NULL,
    createdAt DATETIME NOT NULL,
    senderID TEXT NOT NULL,
    text TEXT NOT NULL,
    deletedAt DATETIME
);`
                ]
            },
            // Add the config table
            {
                name: "20241016_add_config",
                sql: [
                    `CREATE TABLE config (
    id INTEGER PRIMARY KEY AUTOINCREMENT,
    key TEXT NOT NULL UNIQUE,
    value TEXT NOT NULL
);`
                ]
            },
            // Update the tweet table to make some columns nullable
            {
                name: "20241127_make_tweet_cols_nullable",
                sql: [
                    `CREATE TABLE tweet_new (
    id INTEGER PRIMARY KEY AUTOINCREMENT,
    username TEXT,
    tweetID TEXT NOT NULL UNIQUE,
    conversationID TEXT,
    createdAt DATETIME,
    likeCount INTEGER,
    quoteCount INTEGER,
    replyCount INTEGER,
    retweetCount INTEGER,
    isLiked BOOLEAN,
    isRetweeted BOOLEAN,
    text TEXT,
    path TEXT NOT NULL,
    addedToDatabaseAt DATETIME NOT NULL,
    archivedAt DATETIME,
    deletedAt DATETIME
);`,
                    `INSERT INTO tweet_new SELECT * FROM tweet;`,
                    `DROP TABLE tweet;`,
                    `ALTER TABLE tweet_new RENAME TO tweet;`
                ]
            },
            // Add isBookmarked to the tweet table, and update isBookarked for all tweets
            {
                name: "20241127_add_isBookmarked",
                sql: [
                    `ALTER TABLE tweet ADD COLUMN isBookmarked BOOLEAN;`,
                    `UPDATE tweet SET isBookmarked = 0;`
                ]
            },
            // Add deletedTweetAt, deletedRetweetAt, deletedLikeAt, and deletedBookmarkAt to the tweet table, and
            // try to guess which types of deletions have already occured
            {
                name: "20241127_add_deletedAt_fields",
                sql: [
                    `ALTER TABLE tweet ADD COLUMN deletedTweetAt DATETIME;`,
                    `ALTER TABLE tweet ADD COLUMN deletedRetweetAt DATETIME;`,
                    `ALTER TABLE tweet ADD COLUMN deletedLikeAt DATETIME;`,
                    `ALTER TABLE tweet ADD COLUMN deletedBookmarkAt DATETIME;`,
                    `UPDATE tweet SET deletedTweetAt = deletedAt WHERE deletedAt IS NOT NULL AND isLiked = 0 AND text NOT LIKE 'RT @%';`,
                    `UPDATE tweet SET deletedRetweetAt = deletedAt WHERE deletedAt IS NOT NULL AND isLiked = 0 AND text LIKE 'RT @%';`,
                    `UPDATE tweet SET deletedLikeAt = deletedAt WHERE deletedAt IS NOT NULL AND isLiked = 1;`
                ]
            },
<<<<<<< HEAD
            // Add tweet_bsky_migration table
            {
                name: "20250205_add_tweet_bsky_migration_table",
                sql: [
                    `CREATE TABLE tweet_bsky_migration (
    id INTEGER PRIMARY KEY AUTOINCREMENT,
    tweetID TEXT NOT NULL,
    atprotoURI TEXT NOT NULL,
    atprotoCID TEXT NOT NULL,
    migratedAt DATETIME NOT NULL
);`
                ]
            }
=======
            // Add hasMedia to the tweet table, and create tweet_media table
            {
                name: "20250206_add_hasMedia_and_tweet_media",
                sql: [
                    `CREATE TABLE tweet_media (
                        id INTEGER PRIMARY KEY AUTOINCREMENT,
                        mediaID TEXT NOT NULL UNIQUE,
                        mediaType TEXT NOT NULL,
                        tweetID TEXT NOT NULL
                    );`,
                    `ALTER TABLE tweet ADD COLUMN hasMedia BOOLEAN;`,
                    `UPDATE tweet SET hasMedia = 0;`
                ]
            },
            // Add isReply, replyTweetID, replyUserID, isQuote and quotedTweet to the tweet table
            {
                name: "20250206_add_reply_and_quote_fields",
                sql: [
                    `ALTER TABLE tweet ADD COLUMN isReply BOOLEAN;`,
                    `ALTER TABLE tweet ADD COLUMN replyTweetID TEXT;`,
                    `ALTER TABLE tweet ADD COLUMN replyUserID TEXT;`,
                    `ALTER TABLE tweet ADD COLUMN isQuote BOOLEAN;`,
                    `ALTER TABLE tweet ADD COLUMN quotedTweet TEXT;`,
                    `UPDATE tweet SET isReply = 0;`,
                    `UPDATE tweet SET isQuote = 0;`
                ]
            },
            // Add tweet_url table. Add url and indices to tweet_media table
            {
                name: "20250207_add_tweet_urls_and_more_tweet_media_fields",
                sql: [
                    `CREATE TABLE tweet_url (
                        id INTEGER PRIMARY KEY AUTOINCREMENT,
                        url TEXT NOT NULL,
                        displayURL TEXT NOT NULL,
                        expandedURL TEXT NOT NULL,
                        startIndex INTEGER NOT NULL,
                        endIndex INTEGER NOT NULL,
                        tweetID TEXT NOT NULL,
                        UNIQUE(url, tweetID)
                    );`,
                    `ALTER TABLE tweet_media ADD COLUMN url TEXT;`,
                    `ALTER TABLE tweet_media ADD COLUMN filename TEXT;`,
                    `ALTER TABLE tweet_media ADD COLUMN startIndex INTEGER;`,
                    `ALTER TABLE tweet_media ADD COLUMN endIndex INTEGER;`
                ]
            },
>>>>>>> 47f9fde3
        ])
        log.info("XAccountController.initDB: database initialized");
    }

    resetProgress(): XProgress {
        log.debug("XAccountController.resetProgress");
        this.progress = emptyXProgress();
        return this.progress;
    }

    createJobs(jobTypes: string[]): XJob[] {
        if (!this.db) {
            this.initDB();
        }

        // Cancel pending jobs
        exec(this.db, "UPDATE job SET status = ? WHERE status = ?", ["canceled", "pending"]);

        // Create new pending jobs
        jobTypes.forEach((jobType) => {
            exec(this.db, 'INSERT INTO job (jobType, status, scheduledAt) VALUES (?, ?, ?)', [
                jobType,
                'pending',
                new Date(),
            ]);
        });

        // Select pending jobs
        const jobs: XJobRow[] = exec(this.db, "SELECT * FROM job WHERE status = ? ORDER BY id", ["pending"], "all") as XJobRow[];
        return jobs.map(convertXJobRowToXJob);
    }

    async getLastFinishedJob(jobType: string): Promise<XJob | null> {
        if (!this.account || !this.account.username) {
            return null;
        }

        if (!this.db) {
            this.initDB();
        }

        const job: XJobRow | null = exec(
            this.db,
            'SELECT * FROM job WHERE jobType = ? AND status = ? AND finishedAt IS NOT NULL ORDER BY finishedAt DESC LIMIT 1',
            [jobType, "finished"],
            "get"
        ) as XJobRow | null;
        if (job) {
            return convertXJobRowToXJob(job);
        }
        return null;
    }

    updateJob(job: XJob) {
        if (!this.db) {
            this.initDB();
        }

        exec(
            this.db,
            'UPDATE job SET status = ?, startedAt = ?, finishedAt = ?, progressJSON = ?, error = ? WHERE id = ?',
            [job.status, job.startedAt ? job.startedAt : null, job.finishedAt ? job.finishedAt : null, job.progressJSON, job.error, job.id]
        );
    }

    async indexStart() {
        const ses = session.fromPartition(`persist:account-${this.accountID}`);
        await ses.clearCache();
        await this.mitmController.startMonitoring();
        await this.mitmController.startMITM(ses, ["x.com/i/api/graphql", "x.com/i/api/1.1/dm", "x.com/i/api/2/notifications/all.json"]);
        this.thereIsMore = true;
    }

    async indexStop() {
        await this.mitmController.stopMonitoring();
        const ses = session.fromPartition(`persist:account-${this.accountID}`);
        await this.mitmController.stopMITM(ses);
    }

    // Parse all.json and returns stats about the user
    async indexParseAllJSON(): Promise<XAccount> {
        if (!this.account) {
            throw new Error("XAccountController.indexParseAllJSON: account not found");
        }

        await this.mitmController.clearProcessed();
        log.info(`XAccountController.indexParseAllJSON: parsing ${this.mitmController.responseData.length} responses`);

        for (let i = 0; i < this.mitmController.responseData.length; i++) {
            const responseData = this.mitmController.responseData[i];
            log.info('XAccountController.indexParseAllJSON: processing', responseData.url);

            if (responseData.processed) {
                continue;
            }

            if (
                responseData.url.includes("/i/api/2/notifications/all.json?") &&
                responseData.status == 200
            ) {
                const body: XAPIAll = JSON.parse(responseData.body);
                if (!body.globalObjects || !body.globalObjects.users) {
                    continue;
                }

                // Loop through the users
                Object.values(body.globalObjects.users).forEach((user: XAPIUser) => {
                    // If it's the logged in user, get the stats
                    if (user.screen_name == this.account?.username) {
                        // Update the account
                        this.account.followingCount = user.friends_count;
                        this.account.followersCount = user.followers_count;
                        this.account.tweetsCount = user.statuses_count;
                        this.account.likesCount = user.favourites_count;
                        log.info('XAccountController.indexParseAllJSON: found the following data', {
                            followingCount: this.account.followingCount,
                            followersCount: this.account.followersCount,
                            tweetsCount: this.account.tweetsCount,
                            likesCount: this.account.likesCount
                        });
                        saveXAccount(this.account);
                    }
                });
            }

            this.mitmController.responseData[i].processed = true;
            log.info('XAccountController.indexParseAllJSON: processed', i);
        }

        return this.account;
    }

    indexTweet(responseIndex: number, userLegacy: XAPILegacyUser, tweetLegacy: XAPILegacyTweet) {
        if (!this.db) {
            this.initDB();
        }

        // Have we seen this tweet before?
        const existing: XTweetRow[] = exec(this.db, 'SELECT * FROM tweet WHERE tweetID = ?', [tweetLegacy["id_str"]], "all") as XTweetRow[];
        if (existing.length > 0) {
            // Delete it, so we can re-add it
            exec(this.db, 'DELETE FROM tweet WHERE tweetID = ?', [tweetLegacy["id_str"]]);
        }

        // Check if tweet has media and call indexTweetMedia
        let hasMedia: boolean = false;
        if (tweetLegacy.extended_entities?.media && tweetLegacy.extended_entities?.media.length) {
            hasMedia = true;
            this.indexTweetMedia(tweetLegacy)
        }

        // Check if tweet has URLs and index it
        if (tweetLegacy.entities?.urls && tweetLegacy.entities?.urls.length) {
            this.indexTweetURLs(tweetLegacy)
        }

        // Add the tweet
        exec(this.db, 'INSERT INTO tweet (username, tweetID, conversationID, createdAt, likeCount, quoteCount, replyCount, retweetCount, isLiked, isRetweeted, isBookmarked, text, path, hasMedia, isReply, replyTweetID, replyUserID, isQuote, quotedTweet, addedToDatabaseAt) VALUES (?, ?, ?, ?, ?, ?, ?, ?, ?, ?, ?, ?, ?, ?, ?, ?, ?, ?, ?, ?)', [
            userLegacy["screen_name"],
            tweetLegacy["id_str"],
            tweetLegacy["conversation_id_str"],
            new Date(tweetLegacy["created_at"]),
            tweetLegacy["favorite_count"],
            tweetLegacy["quote_count"],
            tweetLegacy["reply_count"],
            tweetLegacy["retweet_count"],
            tweetLegacy["favorited"] ? 1 : 0,
            tweetLegacy["retweeted"] ? 1 : 0,
            tweetLegacy["bookmarked"] ? 1 : 0,
            tweetLegacy["full_text"],
            `${userLegacy['screen_name']}/status/${tweetLegacy['id_str']}`,
            hasMedia ? 1 : 0,
            tweetLegacy["in_reply_to_status_id_str"] ? 1 : 0,
            tweetLegacy["in_reply_to_status_id_str"],
            tweetLegacy["in_reply_to_user_id_str"],
            tweetLegacy["is_quote_status"] ? 1 : 0,
            tweetLegacy["quoted_status_permalink"] ? tweetLegacy["quoted_status_permalink"]["expanded"] : null,
            new Date(),
        ]);

        // Update progress
        if (tweetLegacy["favorited"]) {
            // console.log("DEBUG-### LIKE: ", tweetLegacy["id_str"], userLegacy["screen_name"], tweetLegacy["full_text"]);
            this.progress.likesIndexed++;
        }
        if (tweetLegacy["bookmarked"]) {
            this.progress.bookmarksIndexed++;
        }
        if (tweetLegacy["full_text"].startsWith("RT @")) {
            // console.log("DEBUG-### RETWEET: ", tweetLegacy["id_str"], userLegacy["screen_name"], tweetLegacy["full_text"]);
            this.progress.retweetsIndexed++;
        }
        if (userLegacy["screen_name"] == this.account?.username && !tweetLegacy["full_text"].startsWith("RT @")) {
            // console.log("DEBUG-### TWEET: ", tweetLegacy["id_str"], userLegacy["screen_name"], tweetLegacy["full_text"]);
            this.progress.tweetsIndexed++;
        }
        if (!tweetLegacy["favorited"] && !tweetLegacy["bookmarked"] && !tweetLegacy["full_text"].startsWith("RT @") && userLegacy["screen_name"] != this.account?.username) {
            // console.log("DEBUG-### UNKNOWN: ", tweetLegacy["id_str"], userLegacy["screen_name"], tweetLegacy["full_text"]);
            this.progress.unknownIndexed++;
        }
    }

    // Returns false if the loop should stop
    indexParseTweetsResponseData(responseIndex: number) {
        const responseData = this.mitmController.responseData[responseIndex];

        // Already processed?
        if (responseData.processed) {
            return true;
        }

        // Rate limited?
        if (responseData.status == 429) {
            log.warn('XAccountController.indexParseTweetsResponseData: RATE LIMITED');
            this.mitmController.responseData[responseIndex].processed = true;
            return false;
        }

        // Process the next response
        if (
            (
                // Tweets
                responseData.url.includes("/UserTweetsAndReplies?") ||
                // Likes
                responseData.url.includes("/Likes?") ||
                // Bookmarks
                responseData.url.includes("/Bookmarks?")) &&
            responseData.status == 200
        ) {
            // For likes and tweets, body is XAPIData
            // For bookmarks, body is XAPIBookmarksData
            const body: XAPIData | XAPIBookmarksData = JSON.parse(responseData.body);
            let timeline: XAPITimeline;
            if (isXAPIBookmarksData(body)) {
                timeline = (body as XAPIBookmarksData).data.bookmark_timeline_v2;
            } else if (isXAPIData(body)) {
                timeline = (body as XAPIData).data.user.result.timeline_v2;
            } else {
                throw new Error('Invalid response data');
            }

            // Loop through instructions
            timeline.timeline.instructions.forEach((instructions) => {
                if (instructions["type"] != "TimelineAddEntries") {
                    return;
                }

                // If we only have two entries, they both have entryType of TimelineTimelineCursor (one cursorType of Top and the other of Bottom), this means there are no more tweets
                if (
                    instructions.entries?.length == 2 &&
                    instructions.entries[0].content.entryType == "TimelineTimelineCursor" &&
                    instructions.entries[0].content.cursorType == "Top" &&
                    instructions.entries[1].content.entryType == "TimelineTimelineCursor" &&
                    instructions.entries[1].content.cursorType == "Bottom"
                ) {
                    this.thereIsMore = false;
                    return;
                }

                // Loop through the entries
                instructions.entries?.forEach((entries) => {
                    let userLegacy: XAPILegacyUser | undefined;
                    let tweetLegacy: XAPILegacyTweet | undefined;

                    if (entries.content.entryType == "TimelineTimelineModule") {
                        entries.content.items?.forEach((item) => {
                            if (
                                item.item.itemContent.tweet_results &&
                                item.item.itemContent.tweet_results.result &&
                                item.item.itemContent.tweet_results.result.core &&
                                item.item.itemContent.tweet_results.result.core.user_results &&
                                item.item.itemContent.tweet_results.result.core.user_results.result &&
                                item.item.itemContent.tweet_results.result.core.user_results.result.legacy &&
                                item.item.itemContent.tweet_results.result.legacy
                            ) {
                                userLegacy = item.item.itemContent.tweet_results.result.core.user_results.result.legacy;
                                tweetLegacy = item.item.itemContent.tweet_results.result.legacy;
                            }
                            if (
                                item.item.itemContent.tweet_results &&
                                item.item.itemContent.tweet_results.result &&
                                item.item.itemContent.tweet_results.result.tweet &&
                                item.item.itemContent.tweet_results.result.tweet.core &&
                                item.item.itemContent.tweet_results.result.tweet.core.user_results &&
                                item.item.itemContent.tweet_results.result.tweet.core.user_results.result &&
                                item.item.itemContent.tweet_results.result.tweet.core.user_results.result.legacy &&
                                item.item.itemContent.tweet_results.result.tweet.legacy
                            ) {
                                userLegacy = item.item.itemContent.tweet_results.result.tweet.core.user_results.result.legacy;
                                tweetLegacy = item.item.itemContent.tweet_results.result.tweet.legacy;
                            }

                            if (userLegacy && tweetLegacy) {
                                this.indexTweet(responseIndex, userLegacy, tweetLegacy)
                            }
                        });
                    } else if (entries.content.entryType == "TimelineTimelineItem") {
                        if (
                            entries.content.itemContent &&
                            entries.content.itemContent.tweet_results &&
                            entries.content.itemContent.tweet_results.result &&
                            entries.content.itemContent.tweet_results.result.core &&
                            entries.content.itemContent.tweet_results.result.core.user_results &&
                            entries.content.itemContent.tweet_results.result.core.user_results.result &&
                            entries.content.itemContent.tweet_results.result.core.user_results.result.legacy &&
                            entries.content.itemContent.tweet_results.result.legacy
                        ) {
                            userLegacy = entries.content.itemContent.tweet_results.result.core.user_results.result.legacy;
                            tweetLegacy = entries.content.itemContent.tweet_results.result.legacy;
                        }
                        if (
                            entries.content.itemContent &&
                            entries.content.itemContent.tweet_results &&
                            entries.content.itemContent.tweet_results.result &&
                            entries.content.itemContent.tweet_results.result.tweet &&
                            entries.content.itemContent.tweet_results.result.tweet.core &&
                            entries.content.itemContent.tweet_results.result.tweet.core.user_results &&
                            entries.content.itemContent.tweet_results.result.tweet.core.user_results.result &&
                            entries.content.itemContent.tweet_results.result.tweet.core.user_results.result.legacy &&
                            entries.content.itemContent.tweet_results.result.tweet.legacy
                        ) {
                            userLegacy = entries.content.itemContent.tweet_results.result.tweet.core.user_results.result.legacy;
                            tweetLegacy = entries.content.itemContent.tweet_results.result.tweet.legacy;
                        }

                        if (userLegacy && tweetLegacy) {
                            this.indexTweet(responseIndex, userLegacy, tweetLegacy);
                        }
                    }


                });
            });

            this.mitmController.responseData[responseIndex].processed = true;
            log.debug('XAccountController.indexParseTweetsResponseData: processed', responseIndex);
        } else {
            // Skip response
            this.mitmController.responseData[responseIndex].processed = true;
        }
    }

    // Parses the response data so far to index tweets that have been collected
    // Returns the progress object
    // This works for tweets, likes, and bookmarks
    async indexParseTweets(): Promise<XProgress> {
        await this.mitmController.clearProcessed();
        log.info(`XAccountController.indexParseTweets: parsing ${this.mitmController.responseData.length} responses`);

        for (let i = 0; i < this.mitmController.responseData.length; i++) {
            this.indexParseTweetsResponseData(i);
        }

        return this.progress;
    }

    async saveTweetMedia(mediaPath: string, filename: string) {
        if (!this.account) {
            throw new Error("Account not found");
        }

        // Create path to store tweet media if it doesn't exist already
        const accountDataPath = getAccountDataPath("X", this.account.username);
        const outputPath = path.join(accountDataPath, "Tweet Media");
        if (!fs.existsSync(outputPath)) {
            fs.mkdirSync(outputPath);
        }

        // Download and save media from the mediaPath
        try {
            const response = await fetch(mediaPath, {});
            if (!response.ok) {
                return "";
            }

            const arrayBuffer = await response.arrayBuffer();
            const buffer = Buffer.from(arrayBuffer);
            const outputFileName = path.join(outputPath, filename);
            fs.createWriteStream(outputFileName).write(buffer);
            return outputFileName;
        } catch {
            return "";
        }
    }

    indexTweetMedia(tweetLegacy: XAPILegacyTweet) {
        log.debug("XAccountController.indexMedia");

        // Loop over all media items
        tweetLegacy.extended_entities?.media.forEach((media: XAPILegacyTweetMedia) => {
            const mediaURL = getMediaURL(media);
            const mediaExtension = mediaURL.substring(mediaURL.lastIndexOf(".") + 1);

            // Download media locally
            const filename = `${media["media_key"]}.${mediaExtension}`;
            this.saveTweetMedia(mediaURL, filename);

            // Have we seen this media before?
            const existing: XTweetMediaRow[] = exec(this.db, 'SELECT * FROM tweet_media WHERE mediaID = ?', [media["media_key"]], "all") as XTweetMediaRow[];
            if (existing.length > 0) {
                // Delete it, so we can re-add it
                exec(this.db, 'DELETE FROM tweet_media WHERE mediaID = ?', [media["media_key"]]);
            }

            // Index media information in tweet_media table
            exec(this.db, 'INSERT INTO tweet_media (mediaID, mediaType, url, filename, startIndex, endIndex, tweetID) VALUES (?, ?, ?, ?, ?, ?, ?)', [
                media["media_key"],
                media["type"],
                media["url"],
                filename,
                media["indices"]?.[0],
                media["indices"]?.[1],
                tweetLegacy["id_str"],
            ]);
        })
    }

    indexTweetURLs(tweetLegacy: XAPILegacyTweet) {
        log.debug("XAccountController.indexTweetURL");

        // Loop over all URL items
        tweetLegacy.entities?.urls.forEach((url: XAPILegacyURL) => {
            // Have we seen this URL before?
            const existing: XTweetURLRow[] = exec(this.db, 'SELECT * FROM tweet_url WHERE url = ? AND tweetID = ?', [url["url"], tweetLegacy["id_str"]], "all") as XTweetURLRow[];
            if (existing.length > 0) {
                // Delete it, so we can re-add it
                exec(this.db, 'DELETE FROM tweet_url WHERE url = ? AND tweetID = ?', [url["url"], tweetLegacy["id_str"]]);
            }

            // Index url information in tweet_url table
            exec(this.db, 'INSERT INTO tweet_url (url, displayURL, expandedURL, startIndex, endIndex, tweetID) VALUES (?, ?, ?, ?, ?, ?)', [
                url["url"],
                url["display_url"],
                url["expanded_url"],
                url["indices"]?.[0],
                url["indices"]?.[1],
                tweetLegacy["id_str"],
            ]);
        })
    }

    async getProfileImageDataURI(user: XAPIUser): Promise<string> {
        if (!user.profile_image_url_https) {
            return "";
        }
        try {
            const response = await fetch(user.profile_image_url_https, {});
            if (!response.ok) {
                return "";
            }
            const buffer = await response.buffer();
            return `data:${response.headers.get('content-type')};base64,${buffer.toString('base64')}`;
        } catch {
            return "";
        }
    }

    async indexUser(user: XAPIUser) {
        log.debug("XAccountController.indexUser", user);
        if (!this.db) {
            this.initDB();
        }

        // Download the profile image
        const profileImageDataURI = await this.getProfileImageDataURI(user);

        // Have we seen this user before?
        const existing: XUserRow[] = exec(this.db, 'SELECT * FROM user WHERE userID = ?', [user.id_str], "all") as XUserRow[];
        if (existing.length > 0) {
            // Update the user
            exec(this.db, 'UPDATE user SET name = ?, screenName = ?, profileImageDataURI = ? WHERE userID = ?', [
                user.name,
                user.screen_name,
                profileImageDataURI,
                user.id_str,
            ]);
        } else {
            // Add the user
            exec(this.db, 'INSERT INTO user (userID, name, screenName, profileImageDataURI) VALUES (?, ?, ?, ?)', [
                user.id_str,
                user.name,
                user.screen_name,
                profileImageDataURI,
            ]);
        }

        // Update progress
        if (existing.length == 0) {
            this.progress.usersIndexed++;
        }
    }

    indexConversation(conversation: XAPIConversation) {
        log.debug("XAccountController.indexConversation", conversation);
        if (!this.db) {
            this.initDB();
        }

        // Have we seen this conversation before?
        const existing: XConversationRow[] = exec(this.db, 'SELECT minEntryID, maxEntryID FROM conversation WHERE conversationID = ?', [conversation.conversation_id], "all") as XConversationRow[];
        if (existing.length > 0) {
            log.debug("XAccountController.indexConversation: conversation already indexed, but needs to be updated", {
                oldMinEntryID: existing[0].minEntryID,
                oldMaxEntryID: existing[0].maxEntryID,
                newMinEntryID: conversation.min_entry_id,
                newMaxEntryID: conversation.max_entry_id,
            });

            // Update the conversation
            exec(this.db, 'UPDATE conversation SET sortTimestamp = ?, type = ?, minEntryID = ?, maxEntryID = ?, isTrusted = ?, updatedInDatabaseAt = ?, shouldIndexMessages = ?, deletedAt = NULL WHERE conversationID = ?', [
                conversation.sort_timestamp,
                conversation.type,
                conversation.min_entry_id,
                conversation.max_entry_id,
                conversation.trusted ? 1 : 0,
                new Date(),
                1,
                conversation.conversation_id,
            ]);
        } else {
            // Add the conversation
            exec(this.db, 'INSERT INTO conversation (conversationID, type, sortTimestamp, minEntryID, maxEntryID, isTrusted, addedToDatabaseAt, shouldIndexMessages) VALUES (?, ?, ?, ?, ?, ?, ?, ?)', [
                conversation.conversation_id,
                conversation.type,
                conversation.sort_timestamp,
                conversation.min_entry_id,
                conversation.max_entry_id,
                conversation.trusted ? 1 : 0,
                new Date(),
                1
            ]);
        }

        // Delete participants
        exec(this.db, 'DELETE FROM conversation_participant WHERE conversationID = ?', [conversation.conversation_id]);

        // Add the participants
        conversation.participants.forEach((participant) => {
            exec(this.db, 'INSERT INTO conversation_participant (conversationID, userID) VALUES (?, ?)', [
                conversation.conversation_id,
                participant.user_id,
            ]);
        });

        // Update progress
        this.progress.conversationsIndexed++;
    }

    async indexParseConversationsResponseData(responseIndex: number) {
        const responseData = this.mitmController.responseData[responseIndex];

        // Already processed?
        if (responseData.processed) {
            return true;
        }

        // Rate limited?
        if (responseData.status == 429) {
            log.warn('XAccountController.indexParseConversationsResponseData: RATE LIMITED');
            this.mitmController.responseData[responseIndex].processed = true;
            return false;
        }

        // Process the response
        if (
            (
                // XAPIInboxTimeline
                responseData.url.includes("/i/api/1.1/dm/inbox_timeline/trusted.json") ||
                responseData.url.includes("/i/api/1.1/dm/inbox_timeline/untrusted.json") ||

                // XAPIInboxInitialState
                responseData.url.includes("/i/api/1.1/dm/inbox_initial_state.json") ||
                responseData.url.includes("/i/api/1.1/dm/user_updates.json")
            ) &&
            responseData.status == 200
        ) {
            let users: Record<string, XAPIUser>;
            let conversations: Record<string, XAPIConversation>;
            if (
                responseData.url.includes("/i/api/1.1/dm/inbox_initial_state.json") ||
                responseData.url.includes("/i/api/1.1/dm/user_updates.json")
            ) {
                const inbox_initial_state: XAPIInboxInitialState = JSON.parse(responseData.body);
                if (!inbox_initial_state.inbox_initial_state) {
                    // Skip this response
                    return true;
                }
                users = inbox_initial_state.inbox_initial_state.users;
                conversations = inbox_initial_state.inbox_initial_state.conversations;
                this.thereIsMore = inbox_initial_state.inbox_initial_state.inbox_timelines.trusted?.status == "HAS_MORE";
            } else {
                const inbox_timeline: XAPIInboxTimeline = JSON.parse(responseData.body);
                users = inbox_timeline.inbox_timeline.users;
                conversations = inbox_timeline.inbox_timeline.conversations;
                this.thereIsMore = inbox_timeline.inbox_timeline.status == "HAS_MORE";
            }

            // Add the users
            if (users) {
                log.info(`XAccountController.indexParseConversationsResponseData: adding ${Object.keys(users).length} users`);
                for (const userID in users) {
                    const user = users[userID];
                    await this.indexUser(user);
                }
            } else {
                log.info('XAccountController.indexParseConversationsResponseData: no users');
            }

            // Add the conversations
            if (conversations) {
                log.info(`XAccountController.indexParseConversationsResponseData: adding ${Object.keys(conversations).length} conversations`);
                for (const conversationID in conversations) {
                    const conversation = conversations[conversationID];
                    this.indexConversation(conversation);
                }
            } else {
                log.info('XAccountController.indexParseConversationsResponseData: no conversations');
            }

            this.mitmController.responseData[responseIndex].processed = true;
            log.debug('XAccountController.indexParseConversationsResponseData: processed', responseIndex);
        } else {
            // Skip response
            this.mitmController.responseData[responseIndex].processed = true;
        }
    }

    // Returns true if more data needs to be indexed
    // Returns false if we are caught up
    async indexParseConversations(): Promise<XProgress> {
        await this.mitmController.clearProcessed();
        log.info(`XAccountController.indexParseConversations: parsing ${this.mitmController.responseData.length} responses`);

        this.progress.currentJob = "indexConversations";
        this.progress.isIndexMessagesFinished = false;

        for (let i = 0; i < this.mitmController.responseData.length; i++) {
            await this.indexParseConversationsResponseData(i);
        }

        return this.progress;
    }

    async indexIsThereMore(): Promise<boolean> {
        return this.thereIsMore;
    }

    async resetThereIsMore(): Promise<void> {
        this.thereIsMore = true;
    }

    // When you start indexing DMs, return a list of DM conversationIDs to index
    async indexMessagesStart(): Promise<XIndexMessagesStartResponse> {
        if (!this.db) {
            this.initDB();
        }

        // Select just the conversations that need to be indexed
        const conversationIDs: XConversationRow[] = exec(this.db, 'SELECT conversationID FROM conversation WHERE shouldIndexMessages = ? AND deletedAt IS NULL', [1], "all") as XConversationRow[];
        const totalConversations: Sqlite3Count = exec(this.db, 'SELECT COUNT(*) AS count FROM conversation WHERE deletedAt IS NULL', [], "get") as Sqlite3Count;
        log.debug("XAccountController.indexMessagesStart", conversationIDs, totalConversations);
        return {
            conversationIDs: conversationIDs.map((row) => row.conversationID),
            totalConversations: totalConversations.count
        };
    }

    indexMessage(message: XAPIMessage) {
        log.debug("XAccountController.indexMessage", message);
        if (!this.db) {
            this.initDB();
        }

        if (!message.message) {
            // skip
            return;
        }

        // Have we seen this message before?
        const existingCount: Sqlite3Count = exec(this.db, 'SELECT COUNT(*) AS count FROM message WHERE messageID = ?', [message.message.id], "get") as Sqlite3Count;
        log.debug("XAccountController.indexMessage: existingCount", existingCount);

        // Insert of replace message
        exec(this.db, 'INSERT OR REPLACE INTO message (messageID, conversationID, createdAt, senderID, text, deletedAt) VALUES (?, ?, ?, ?, ?, ?)', [
            message.message.id,
            message.message.conversation_id,
            new Date(Number(message.message.time)),
            message.message.message_data.sender_id,
            message.message.message_data.text,
            null,
        ]);

        // Update progress
        const insertMessageID: string = message.message.id;
        if (!this.messageIDsIndexed.some(messageID => messageID === insertMessageID)) {
            this.messageIDsIndexed.push(insertMessageID);
        }

        this.progress.messagesIndexed = this.messageIDsIndexed.length;
    }

    async indexParseMessagesResponseData(responseIndex: number) {
        const responseData = this.mitmController.responseData[responseIndex];

        // Already processed?
        if (responseData.processed) {
            return true;
        }

        // Rate limited?
        if (responseData.status == 429) {
            log.warn('XAccountController.indexParseMessagesResponseData: RATE LIMITED');
            this.mitmController.responseData[responseIndex].processed = true;
            return false;
        }

        // Process the response
        if (
            (
                // XAPIConversationTimeline
                responseData.url.includes("/i/api/1.1/dm/conversation/") ||

                // XAPIInboxInitialState
                responseData.url.includes("/i/api/1.1/dm/inbox_initial_state.json")
            ) &&
            responseData.status == 200
        ) {
            log.debug("XAccountController.indexParseMessagesResponseData", responseIndex);
            let entries: XAPIMessage[];

            if (responseData.url.includes("/i/api/1.1/dm/conversation/")) {
                // XAPIConversationTimeline
                const conversationTimeline: XAPIConversationTimeline = JSON.parse(responseData.body);
                if (!conversationTimeline.conversation_timeline.entries) {
                    // Skip this response
                    return true;
                }
                entries = conversationTimeline.conversation_timeline.entries;
            } else {
                // XAPIInboxInitialState
                const inbox_initial_state: XAPIInboxInitialState = JSON.parse(responseData.body);
                if (!inbox_initial_state.inbox_initial_state) {
                    // Skip this response
                    return true;
                }
                entries = inbox_initial_state.inbox_initial_state.entries;
            }

            // Add the messages
            if (entries) {
                log.info(`XAccountController.indexParseMessagesResponseData: adding ${entries.length} messages`);
                for (let i = 0; i < entries.length; i++) {
                    const message = entries[i];
                    this.indexMessage(message);
                }
            } else {
                log.info('XAccountController.indexParseMessagesResponseData: no entries');
            }

            this.mitmController.responseData[responseIndex].processed = true;
            log.debug('XAccountController.indexParseMessagesResponseData: processed', responseIndex);
        } else {
            // Skip response
            log.debug('XAccountController.indexParseMessagesResponseData: skipping response', responseData.url);
            this.mitmController.responseData[responseIndex].processed = true;
        }

        return true;
    }

    async indexParseMessages(): Promise<XProgress> {
        log.info(`XAccountController.indexParseMessages: parsing ${this.mitmController.responseData.length} responses`);

        this.progress.currentJob = "indexMessages";
        this.progress.isIndexMessagesFinished = false;

        for (let i = 0; i < this.mitmController.responseData.length; i++) {
            await this.indexParseMessagesResponseData(i);
        }

        return this.progress;
    }

    // Set the conversation's shouldIndexMessages to false
    async indexConversationFinished(conversationID: string) {
        if (!this.db) {
            this.initDB();
        }

        exec(this.db, 'UPDATE conversation SET shouldIndexMessages = ? WHERE conversationID = ?', [0, conversationID]);
    }

    // When you start archiving tweets you:
    // - Return the URLs path, output path, and all expected filenames
    async archiveTweetsStart(): Promise<XArchiveStartResponse> {
        if (!this.db) {
            this.initDB();
        }

        if (this.account) {
            const tweetsResp: XTweetRow[] = exec(
                this.db,
                'SELECT tweetID, text, likeCount, retweetCount, createdAt, path FROM tweet WHERE username = ? AND text NOT LIKE ? ORDER BY createdAt',
                [this.account.username, "RT @%"],
                "all"
            ) as XTweetRow[];

            const items: XTweetItemArchive[] = [];
            for (let i = 0; i < tweetsResp.length; i++) {
                items.push(convertTweetRowToXTweetItemArchive(tweetsResp[i]))
            }

            return {
                outputPath: await this.archiveTweetsOutputPath(),
                items: items
            };
        }
        return emptyXArchiveStartResponse();
    }

    // Make sure the Archived Tweets folder exists and return its path
    async archiveTweetsOutputPath(): Promise<string> {
        if (this.account) {
            const accountDataPath = getAccountDataPath("X", this.account.username);
            const outputPath = path.join(accountDataPath, "Archived Tweets");
            if (!fs.existsSync(outputPath)) {
                fs.mkdirSync(outputPath);
            }
            return outputPath;
        }
        throw new Error("Account not found");
    }

    // Save the tweet's archivedAt timestamp
    async archiveTweet(tweetID: string) {
        if (!this.db) {
            this.initDB();
        }

        exec(this.db, 'UPDATE tweet SET archivedAt = ? WHERE tweetID = ?', [new Date(), tweetID]);
    }

    // If the tweet doesn't have an archivedAt timestamp, set one
    async archiveTweetCheckDate(tweetID: string) {
        if (!this.db) {
            this.initDB();
        }

        const tweet: XTweetRow = exec(this.db, 'SELECT * FROM tweet WHERE tweetID = ?', [tweetID], "get") as XTweetRow;
        if (!tweet.archivedAt) {
            exec(this.db, 'UPDATE tweet SET archivedAt = ? WHERE tweetID = ?', [new Date(), tweetID]);
        }
    }

    async archiveBuild() {
        if (!this.db) {
            this.initDB();
        }

        if (!this.account) {
            return false;
        }

        log.info("XAccountController.archiveBuild: building archive");

        // Tweets
        const tweets: XTweetRow[] = exec(
            this.db,
            "SELECT * FROM tweet WHERE text NOT LIKE ? AND username = ? ORDER BY createdAt DESC",
            ["RT @%", this.account.username],
            "all"
        ) as XTweetRow[];

        // Retweets
        const retweets: XTweetRow[] = exec(
            this.db,
            "SELECT * FROM tweet WHERE text LIKE ? ORDER BY createdAt DESC",
            ["RT @%"],
            "all"
        ) as XTweetRow[];

        // Likes
        const likes: XTweetRow[] = exec(
            this.db,
            "SELECT * FROM tweet WHERE isLiked = ? ORDER BY createdAt DESC",
            [1],
            "all"
        ) as XTweetRow[];

        // Bookmarks
        const bookmarks: XTweetRow[] = exec(
            this.db,
            "SELECT * FROM tweet WHERE isBookmarked = ? ORDER BY createdAt DESC",
            [1],
            "all"
        ) as XTweetRow[];

        // Load all media and URLs, to process later
        const media: XTweetMediaRow[] = exec(
            this.db,
            "SELECT * FROM tweet_media",
            [],
            "all"
        ) as XTweetMediaRow[];
        const urls: XTweetURLRow[] = exec(
            this.db,
            "SELECT * FROM tweet_url",
            [],
            "all"
        ) as XTweetURLRow[];

        // Users
        const users: XUserRow[] = exec(
            this.db,
            'SELECT * FROM user',
            [],
            "all"
        ) as XUserRow[];

        // Conversations and messages
        const conversations: XConversationRow[] = exec(
            this.db,
            'SELECT * FROM conversation ORDER BY sortTimestamp DESC',
            [],
            "all"
        ) as XConversationRow[];
        const conversationParticipants: XConversationParticipantRow[] = exec(
            this.db,
            'SELECT * FROM conversation_participant',
            [],
            "all"
        ) as XConversationParticipantRow[];
        const messages: XMessageRow[] = exec(
            this.db,
            'SELECT * FROM message ORDER BY createdAt',
            [],
            "all"
        ) as XMessageRow[];

        // Get the current account's userID
        const accountUser = users.find((user) => user.screenName == this.account?.username);
        const accountUserID = accountUser?.userID;

        const tweetRowToArchiveTweet = (tweet: XTweetRow): XArchiveTypes.Tweet => {
            const archiveTweet: XArchiveTypes.Tweet = {
                tweetID: tweet.tweetID,
                username: tweet.username,
                createdAt: tweet.createdAt,
                likeCount: tweet.likeCount,
                quoteCount: tweet.quoteCount,
                replyCount: tweet.replyCount,
                retweetCount: tweet.retweetCount,
                isLiked: tweet.isLiked,
                isRetweeted: tweet.isRetweeted,
                text: tweet.text,
                path: tweet.path,
                quotedTweet: tweet.quotedTweet,
                archivedAt: tweet.archivedAt,
                deletedTweetAt: tweet.deletedTweetAt,
                deletedRetweetAt: tweet.deletedRetweetAt,
                deletedLikeAt: tweet.deletedLikeAt,
                deletedBookmarkAt: tweet.deletedBookmarkAt,
                media: [],
                urls: [],
            };
            // Loop through media and URLs
            media.forEach((media) => {
                if (media.tweetID == tweet.tweetID) {
                    archiveTweet.media.push({
                        mediaType: media.mediaType,
                        url: media.url,
                        filename: media.filename,
                    });
                }
            });
            urls.forEach((url) => {
                if (url.tweetID == tweet.tweetID) {
                    archiveTweet.urls.push({
                        url: url.url,
                        displayURL: url.displayURL,
                        expandedURL: url.expandedURL,
                    });
                }
            });

            return archiveTweet
        }

        // Build the archive object
        const formattedTweets: XArchiveTypes.Tweet[] = tweets.map((tweet) => {
            return tweetRowToArchiveTweet(tweet);
        });
        const formattedRetweets: XArchiveTypes.Tweet[] = retweets.map((tweet) => {
            return tweetRowToArchiveTweet(tweet);
        });
        const formattedLikes: XArchiveTypes.Tweet[] = likes.map((tweet) => {
            return tweetRowToArchiveTweet(tweet);
        });
        const formattedBookmarks: XArchiveTypes.Tweet[] = bookmarks.map((tweet) => {
            return tweetRowToArchiveTweet(tweet);
        });
        const formattedUsers: Record<string, XArchiveTypes.User> = users.reduce((acc, user) => {
            acc[user.userID] = {
                userID: user.userID,
                name: user.name ? user.name : "",
                username: user.screenName,
                profileImageDataURI: user.profileImageDataURI ? user.profileImageDataURI : "",
            };
            return acc;
        }, {} as Record<string, XArchiveTypes.User>);
        const formattedConversations: XArchiveTypes.Conversation[] = conversations.map((conversation) => {
            let participants = conversationParticipants.filter(
                (participant) => participant.conversationID == conversation.conversationID
            ).map((participant) => participant.userID);
            // Delete accountUserID from participants
            participants = participants.filter((participant) => participant != accountUserID);
            let participantSearchString = "";
            for (let i = 0; i < participants.length; i++) {
                const user = formattedUsers[participants[i]];
                if (user) {
                    participantSearchString += user.name + " ";
                    participantSearchString += user.username + " ";
                }
            }
            return {
                conversationID: conversation.conversationID,
                type: conversation.type,
                sortTimestamp: conversation.sortTimestamp,
                participants: participants,
                participantSearchString: participantSearchString,
                deletedAt: conversation.deletedAt,
            }
        });
        const formattedMessages: XArchiveTypes.Message[] = messages.map((message) => {
            return {
                messageID: message.messageID,
                conversationID: message.conversationID,
                createdAt: message.createdAt,
                senderID: message.senderID,
                text: message.text,
                deletedAt: message.deletedAt,
            }
        });

        log.info(`XAccountController.archiveBuild: archive has ${tweets.length} tweets, ${retweets.length} retweets, ${likes.length} likes, ${bookmarks.length} bookmarks, ${users.length} users, ${conversations.length} conversations, and ${messages.length} messages`);

        // Save the archive object to a file using streaming
        const assetsPath = path.join(getAccountDataPath("X", this.account.username), "assets");
        if (!fs.existsSync(assetsPath)) {
            fs.mkdirSync(assetsPath);
        }
        const archivePath = path.join(assetsPath, "archive.js");

        const streamWriter = fs.createWriteStream(archivePath);
        try {
            // Write the window.archiveData prefix
            streamWriter.write('window.archiveData=');

            // Write the archive metadata
            streamWriter.write('{\n');
            streamWriter.write(`  "appVersion": ${JSON.stringify(app.getVersion())},\n`);
            streamWriter.write(`  "username": ${JSON.stringify(this.account.username)},\n`);
            streamWriter.write(`  "createdAt": ${JSON.stringify(new Date().toLocaleString())},\n`);

            // Write each array separately using a streaming approach in case the arrays are large
            await this.writeJSONArray(streamWriter, formattedTweets, "tweets");
            streamWriter.write(',\n');
            await this.writeJSONArray(streamWriter, formattedRetweets, "retweets");
            streamWriter.write(',\n');
            await this.writeJSONArray(streamWriter, formattedLikes, "likes");
            streamWriter.write(',\n');
            await this.writeJSONArray(streamWriter, formattedBookmarks, "bookmarks");
            streamWriter.write(',\n');
            await this.writeJSONArray(streamWriter, Object.values(formattedUsers), "users");
            streamWriter.write(',\n');
            await this.writeJSONArray(streamWriter, formattedConversations, "conversations");
            streamWriter.write(',\n');
            await this.writeJSONArray(streamWriter, formattedMessages, "messages");

            // Close the object
            streamWriter.write('};');

            await new Promise((resolve) => streamWriter.end(resolve));
        } catch (error) {
            streamWriter.end();
            throw error;
        }

        log.info(`XAccountController.archiveBuild: archive saved to ${archivePath}`);

        // Unzip x-archive.zip to the account data folder using unzipper
        const archiveZipPath = path.join(getResourcesPath(), "x-archive.zip");
        const archiveZip = await unzipper.Open.file(archiveZipPath);
        await archiveZip.extract({ path: getAccountDataPath("X", this.account.username) });
    }

    async writeJSONArray<T>(streamWriter: fs.WriteStream, items: T[], propertyName: string) {
        streamWriter.write(`  "${propertyName}": [\n`);
        for (let i = 0; i < items.length; i++) {
            const suffix = i < items.length - 1 ? ',\n' : '\n';
            streamWriter.write('    ' + JSON.stringify(items[i]) + suffix);
        }
        streamWriter.write('  ]');
    }

    // When you start deleting tweets, return a list of tweets to delete
    async deleteTweetsStart(): Promise<XDeleteTweetsStartResponse> {
        if (!this.db) {
            this.initDB();
        }

        if (!this.account) {
            throw new Error("Account not found");
        }

        // Select just the tweets that need to be deleted based on the settings
        let tweets: XTweetRow[];
        const daysOldTimestamp = this.account.deleteTweetsDaysOldEnabled ? getTimestampDaysAgo(this.account.deleteTweetsDaysOld) : getTimestampDaysAgo(0);
        if (this.account.deleteTweetsLikesThresholdEnabled && this.account.deleteTweetsRetweetsThresholdEnabled) {
            // Both likes and retweets thresholds
            tweets = exec(
                this.db,
                'SELECT tweetID, text, likeCount, retweetCount, createdAt FROM tweet WHERE deletedTweetAt IS NULL AND text NOT LIKE ? AND username = ? AND createdAt <= ? AND likeCount <= ? AND retweetCount <= ? ORDER BY createdAt ASC',
                ["RT @%", this.account.username, daysOldTimestamp, this.account.deleteTweetsLikesThreshold, this.account.deleteTweetsRetweetsThreshold],
                "all"
            ) as XTweetRow[];
        } else if (this.account.deleteTweetsLikesThresholdEnabled && !this.account.deleteTweetsRetweetsThresholdEnabled) {
            // Just likes threshold
            tweets = exec(
                this.db,
                'SELECT tweetID, text, likeCount, retweetCount, createdAt FROM tweet WHERE deletedTweetAt IS NULL AND text NOT LIKE ? AND username = ? AND createdAt <= ? AND likeCount <= ? ORDER BY createdAt ASC',
                ["RT @%", this.account.username, daysOldTimestamp, this.account.deleteTweetsLikesThreshold],
                "all"
            ) as XTweetRow[];
        } else if (!this.account.deleteTweetsLikesThresholdEnabled && this.account.deleteTweetsRetweetsThresholdEnabled) {
            // Just retweets threshold
            tweets = exec(
                this.db,
                'SELECT tweetID, text, likeCount, retweetCount, createdAt FROM tweet WHERE deletedTweetAt IS NULL AND text NOT LIKE ? AND username = ? AND createdAt <= ? AND retweetCount <= ? ORDER BY createdAt ASC',
                ["RT @%", this.account.username, daysOldTimestamp, this.account.deleteTweetsRetweetsThreshold],
                "all"
            ) as XTweetRow[];
        } else {
            // Neither likes nor retweets threshold
            tweets = exec(
                this.db,
                'SELECT tweetID, text, likeCount, retweetCount, createdAt FROM tweet WHERE deletedTweetAt IS NULL AND text NOT LIKE ? AND username = ? AND createdAt <= ? ORDER BY createdAt ASC',
                ["RT @%", this.account.username, daysOldTimestamp],
                "all"
            ) as XTweetRow[];
        }

        // log.debug("XAccountController.deleteTweetsStart", tweets);
        return {
            tweets: tweets.map((row) => (convertTweetRowToXTweetItem(row))),
        };
    }

    // Returns the count of tweets that are not archived
    // If total is true, return the total count of tweets not archived
    // Otherwise, return the count of tweets not archived that will be deleted
    async deleteTweetsCountNotArchived(total: boolean): Promise<number> {
        if (!this.db) {
            this.initDB();
        }

        if (!this.account) {
            throw new Error("Account not found");
        }

        // Select just the tweets that need to be deleted based on the settings
        let count: Sqlite3Count;

        if (total) {
            // Count all non-deleted, non-archived tweets, with no filters
            count = exec(
                this.db,
                'SELECT COUNT(*) AS count FROM tweet WHERE archivedAt IS NULL AND deletedTweetAt IS NULL AND text NOT LIKE ? AND username = ?',
                ["RT @%", this.account.username],
                "get"
            ) as Sqlite3Count;
        } else {
            const daysOldTimestamp = this.account.deleteTweetsDaysOldEnabled ? getTimestampDaysAgo(this.account.deleteTweetsDaysOld) : getTimestampDaysAgo(0);
            if (this.account.deleteTweetsLikesThresholdEnabled && this.account.deleteTweetsRetweetsThresholdEnabled) {
                // Both likes and retweets thresholds
                count = exec(
                    this.db,
                    'SELECT COUNT(*) AS count FROM tweet WHERE archivedAt IS NULL AND deletedTweetAt IS NULL AND text NOT LIKE ? AND username = ? AND createdAt <= ? AND likeCount <= ? AND retweetCount <= ?',
                    ["RT @%", this.account.username, daysOldTimestamp, this.account.deleteTweetsLikesThreshold, this.account.deleteTweetsRetweetsThreshold],
                    "get"
                ) as Sqlite3Count;
            } else if (this.account.deleteTweetsLikesThresholdEnabled && !this.account.deleteTweetsRetweetsThresholdEnabled) {
                // Just likes threshold
                count = exec(
                    this.db,
                    'SELECT COUNT(*) AS count FROM tweet WHERE archivedAt IS NULL AND deletedTweetAt IS NULL AND text NOT LIKE ? AND username = ? AND createdAt <= ? AND likeCount <= ?',
                    ["RT @%", this.account.username, daysOldTimestamp, this.account.deleteTweetsLikesThreshold],
                    "get"
                ) as Sqlite3Count;
            } else if (!this.account.deleteTweetsLikesThresholdEnabled && this.account.deleteTweetsRetweetsThresholdEnabled) {
                // Just retweets threshold
                count = exec(
                    this.db,
                    'SELECT COUNT(*) AS count FROM tweet WHERE archivedAt IS NULL AND deletedTweetAt IS NULL AND text NOT LIKE ? AND username = ? AND createdAt <= ? AND retweetCount <= ?',
                    ["RT @%", this.account.username, daysOldTimestamp, this.account.deleteTweetsRetweetsThreshold],
                    "get"
                ) as Sqlite3Count;
            } else {
                // Neither likes nor retweets threshold
                count = exec(
                    this.db,
                    'SELECT COUNT(*) AS count FROM tweet WHERE archivedAt IS NULL AND deletedTweetAt IS NULL AND text NOT LIKE ? AND username = ? AND createdAt <= ?',
                    ["RT @%", this.account.username, daysOldTimestamp],
                    "get"
                ) as Sqlite3Count;
            }
        }

        return count.count;
    }

    // When you start deleting retweets, return a list of tweets to delete
    async deleteRetweetsStart(): Promise<XDeleteTweetsStartResponse> {
        if (!this.db) {
            this.initDB();
        }

        if (!this.account) {
            throw new Error("Account not found");
        }

        // Select just the retweets that need to be deleted based on the settings
        const daysOldTimestamp = this.account.deleteRetweetsDaysOldEnabled ? getTimestampDaysAgo(this.account.deleteRetweetsDaysOld) : getTimestampDaysAgo(0);
        const tweets: XTweetRow[] = exec(
            this.db,
            'SELECT tweetID, text, likeCount, retweetCount, createdAt FROM tweet WHERE deletedRetweetAt IS NULL AND text LIKE ? AND createdAt <= ? ORDER BY createdAt ASC',
            ["RT @%", daysOldTimestamp],
            "all"
        ) as XTweetRow[];

        return {
            tweets: tweets.map((row) => (convertTweetRowToXTweetItem(row))),
        };
    }

    // When you start deleting likes, return a list of tweets to unlike
    async deleteLikesStart(): Promise<XDeleteTweetsStartResponse> {
        if (!this.db) {
            this.initDB();
        }

        if (!this.account) {
            throw new Error("Account not found");
        }

        // Select just the tweets that need to be unliked based on the settings
        const tweets: XTweetRow[] = exec(
            this.db,
            'SELECT tweetID, text, likeCount, retweetCount, createdAt FROM tweet WHERE deletedLikeAt IS NULL AND isLiked = ? ORDER BY createdAt ASC',
            [1],
            "all"
        ) as XTweetRow[];

        return {
            tweets: tweets.map((row) => (convertTweetRowToXTweetItem(row))),
        };
    }

    // When you start deleting bookmarks, return a list of tweets to unbookmark
    async deleteBookmarksStart(): Promise<XDeleteTweetsStartResponse> {
        if (!this.db) {
            this.initDB();
        }

        if (!this.account) {
            throw new Error("Account not found");
        }

        // Select just the tweets that need to be unliked based on the settings
        const tweets: XTweetRow[] = exec(
            this.db,
            'SELECT tweetID, text, likeCount, retweetCount, createdAt FROM tweet WHERE deletedBookmarkAt IS NULL AND isBookmarked = ? ORDER BY createdAt ASC',
            [1],
            "all"
        ) as XTweetRow[];

        return {
            tweets: tweets.map((row) => (convertTweetRowToXTweetItem(row))),
        };
    }

    // Save the tweet's deleted*At timestamp
    async deleteTweet(tweetID: string, deleteType: string) {
        if (!this.db) {
            this.initDB();
        }

        if (deleteType == "tweet") {
            exec(this.db, 'UPDATE tweet SET deletedTweetAt = ? WHERE tweetID = ?', [new Date(), tweetID]);
        } else if (deleteType == "retweet") {
            exec(this.db, 'UPDATE tweet SET deletedRetweetAt = ? WHERE tweetID = ?', [new Date(), tweetID]);
        } else if (deleteType == "like") {
            exec(this.db, 'UPDATE tweet SET deletedLikeAt = ? WHERE tweetID = ?', [new Date(), tweetID]);
        } else if (deleteType == "bookmark") {
            exec(this.db, 'UPDATE tweet SET deletedBookmarkAt = ? WHERE tweetID = ?', [new Date(), tweetID]);
        } else {
            throw new Error("Invalid deleteType");
        }
    }

    deleteDMsMarkDeleted(conversationID: string) {
        log.info(`XAccountController.deleteDMsMarkDeleted: conversationID=${conversationID}`);

        if (!this.db) {
            this.initDB();
        }

        // Mark the conversation as deleted
        exec(this.db, 'UPDATE conversation SET deletedAt = ? WHERE conversationID = ?', [new Date(), conversationID]);

        // Mark all the messages as deleted
        exec(this.db, 'UPDATE message SET deletedAt = ? WHERE conversationID = ? AND deletedAt is NULL', [new Date(), conversationID]);

        // Update the progress
        this.progress.conversationsDeleted++;
    }

    async deleteDMsMarkAllDeleted(): Promise<void> {
        if (!this.db) {
            this.initDB();
        }

        const conversations = exec(this.db, 'SELECT conversationID FROM conversation WHERE deletedAt IS NULL', [], "all") as XConversationRow[];
        log.info(`XAccountController.deleteDMsMarkAllDeleted: marking ${conversations.length} conversations deleted`)

        for (let i = 0; i < conversations.length; i++) {
            this.deleteDMsMarkDeleted(conversations[i].conversationID)
        }
    }

    async syncProgress(progressJSON: string) {
        this.progress = JSON.parse(progressJSON);
    }

    async resetRateLimitInfo(): Promise<void> {
        this.rateLimitInfo = emptyXRateLimitInfo();
    }

    async isRateLimited(): Promise<XRateLimitInfo> {
        return this.rateLimitInfo;
    }

    async getProgress(): Promise<XProgress> {
        return this.progress;
    }

    async getProgressInfo(): Promise<XProgressInfo> {
        if (!this.db) {
            this.initDB();
        }

        const totalTweetsIndexed: Sqlite3Count = exec(
            this.db,
            "SELECT COUNT(*) AS count FROM tweet WHERE username = ? AND text NOT LIKE ? AND isLiked = ?",
            [this.account?.username || "", "RT @%", 0],
            "get"
        ) as Sqlite3Count;
        const totalTweetsArchived: Sqlite3Count = exec(
            this.db,
            "SELECT COUNT(*) AS count FROM tweet WHERE archivedAt IS NOT NULL",
            [],
            "get"
        ) as Sqlite3Count;
        const totalRetweetsIndexed: Sqlite3Count = exec(
            this.db,
            "SELECT COUNT(*) AS count FROM tweet WHERE text LIKE ?",
            ["RT @%"],
            "get"
        ) as Sqlite3Count;
        const totalLikesIndexed: Sqlite3Count = exec(
            this.db,
            "SELECT COUNT(*) AS count FROM tweet WHERE isLiked = ?",
            [1],
            "get"
        ) as Sqlite3Count;
        const totalBookmarksIndexed: Sqlite3Count = exec(
            this.db,
            "SELECT COUNT(*) AS count FROM tweet WHERE isBookmarked = ?",
            [1],
            "get"
        ) as Sqlite3Count;
        const totalUnknownIndexed: Sqlite3Count = exec(
            this.db,
            `SELECT COUNT(*) AS count FROM tweet
             WHERE id NOT IN (
                 SELECT id FROM tweet WHERE username = ? AND text NOT LIKE ? AND isLiked = ?
                 UNION
                 SELECT id FROM tweet WHERE text LIKE ?
                 UNION
                 SELECT id FROM tweet WHERE isLiked = ?
             )`,
            [this.account?.username || "", "RT @%", 0, "RT @%", 1],
            "get"
        ) as Sqlite3Count;
        const totalTweetsDeleted: Sqlite3Count = exec(
            this.db,
            "SELECT COUNT(*) AS count FROM tweet WHERE username = ? AND text NOT LIKE ? AND isLiked = ? AND deletedTweetAt IS NOT NULL",
            [this.account?.username || "", "RT @%", 0],
            "get"
        ) as Sqlite3Count;
        const totalRetweetsDeleted: Sqlite3Count = exec(
            this.db,
            "SELECT COUNT(*) AS count FROM tweet WHERE text LIKE ? AND deletedRetweetAt IS NOT NULL",
            ["RT @%"],
            "get"
        ) as Sqlite3Count;
        const totalLikesDeleted: Sqlite3Count = exec(
            this.db,
            "SELECT COUNT(*) AS count FROM tweet WHERE isLiked = ? AND deletedLikeAt IS NOT NULL",
            [1],
            "get"
        ) as Sqlite3Count;
        const totalBookmarksDeleted: Sqlite3Count = exec(
            this.db,
            "SELECT COUNT(*) AS count FROM tweet WHERE isBookmarked = ? AND deletedBookmarkAt IS NOT NULL",
            [1],
            "get"
        ) as Sqlite3Count;

        const totalConversationsDeletedConfig: string | null = await this.getConfig("totalConversationsDeleted");
        let totalConversationsDeleted: number = 0;
        if (totalConversationsDeletedConfig) {
            totalConversationsDeleted = parseInt(totalConversationsDeletedConfig);
        }

        const totalAccountsUnfollowedConfig: string | null = await this.getConfig("totalAccountsUnfollowed");
        let totalAccountsUnfollowed: number = 0;
        if (totalAccountsUnfollowedConfig) {
            totalAccountsUnfollowed = parseInt(totalAccountsUnfollowedConfig);
        }

        const progressInfo = emptyXProgressInfo();
        progressInfo.accountUUID = this.accountUUID;
        progressInfo.totalTweetsIndexed = totalTweetsIndexed.count;
        progressInfo.totalTweetsArchived = totalTweetsArchived.count;
        progressInfo.totalRetweetsIndexed = totalRetweetsIndexed.count;
        progressInfo.totalLikesIndexed = totalLikesIndexed.count;
        progressInfo.totalBookmarksIndexed = totalBookmarksIndexed.count;
        progressInfo.totalUnknownIndexed = totalUnknownIndexed.count;
        progressInfo.totalTweetsDeleted = totalTweetsDeleted.count;
        progressInfo.totalRetweetsDeleted = totalRetweetsDeleted.count;
        progressInfo.totalLikesDeleted = totalLikesDeleted.count;
        progressInfo.totalBookmarksDeleted = totalBookmarksDeleted.count;
        progressInfo.totalConversationsDeleted = totalConversationsDeleted;
        progressInfo.totalAccountsUnfollowed = totalAccountsUnfollowed;
        return progressInfo;
    }

    async getDatabaseStats(): Promise<XDatabaseStats> {
        const databaseStats = emptyXDatabaseStats();
        if (!this.account?.username) {
            log.info('XAccountController.getDatabaseStats: no account');
            return databaseStats;
        }

        if (!this.db) {
            this.initDB();
        }

        const username = this.account.username;

        const tweetsSaved: Sqlite3Count = exec(this.db, "SELECT COUNT(*) AS count FROM tweet WHERE text NOT LIKE ? AND isLiked = ? AND username = ?", ["RT @%", 0, username], "get") as Sqlite3Count;
        const tweetsDeleted: Sqlite3Count = exec(this.db, "SELECT COUNT(*) AS count FROM tweet WHERE text NOT LIKE ? AND isLiked = ? AND username = ? AND deletedTweetAt IS NOT NULL", ["RT @%", 0, username], "get") as Sqlite3Count;
        const retweetsSaved: Sqlite3Count = exec(this.db, "SELECT COUNT(*) AS count FROM tweet WHERE text LIKE ?", ["RT @%"], "get") as Sqlite3Count;
        const retweetsDeleted: Sqlite3Count = exec(this.db, "SELECT COUNT(*) AS count FROM tweet WHERE text LIKE ? AND deletedRetweetAt IS NOT NULL", ["RT @%"], "get") as Sqlite3Count;
        const likesSaved: Sqlite3Count = exec(this.db, "SELECT COUNT(*) AS count FROM tweet WHERE isLiked = ?", [1], "get") as Sqlite3Count;
        const likesDeleted: Sqlite3Count = exec(this.db, "SELECT COUNT(*) AS count FROM tweet WHERE isLiked = ? AND deletedLikeAt IS NOT NULL", [1], "get") as Sqlite3Count;
        const bookmarksSaved: Sqlite3Count = exec(this.db, "SELECT COUNT(*) AS count FROM tweet WHERE isBookmarked = ?", [1], "get") as Sqlite3Count;
        const bookmarksDeleted: Sqlite3Count = exec(this.db, "SELECT COUNT(*) AS count FROM tweet WHERE isBookmarked = ? AND deletedBookmarkAt IS NOT NULL", [1], "get") as Sqlite3Count;
        const conversationsDeleted = parseInt(await this.getConfig("totalConversationsDeleted") || "0");
        const accountsUnfollowed = parseInt(await this.getConfig("totalAccountsUnfollowed") || "0");

        databaseStats.tweetsSaved = tweetsSaved.count;
        databaseStats.tweetsDeleted = tweetsDeleted.count;
        databaseStats.retweetsSaved = retweetsSaved.count;
        databaseStats.retweetsDeleted = retweetsDeleted.count;
        databaseStats.likesSaved = likesSaved.count;
        databaseStats.likesDeleted = likesDeleted.count;
        databaseStats.bookmarksSaved = bookmarksSaved.count;
        databaseStats.bookmarksDeleted = bookmarksDeleted.count;
        databaseStats.conversationsDeleted = conversationsDeleted;
        databaseStats.accountsUnfollowed = accountsUnfollowed
        return databaseStats;
    }

    async getDeleteReviewStats(): Promise<XDeleteReviewStats> {
        const deleteReviewStats = emptyXDeleteReviewStats();
        if (!this.account?.username) {
            log.info('XAccountController.getDeleteReviewStats: no account');
            return deleteReviewStats;
        }

        if (!this.db) {
            this.initDB();
        }

        const deleteTweetsStartResponse = await this.deleteTweetsStart()
        const deleteRetweetStartResponse = await this.deleteRetweetsStart()
        const deleteLikesStartResponse = await this.deleteLikesStart()
        const deleteBookmarksStartResponse = await this.deleteBookmarksStart()

        deleteReviewStats.tweetsToDelete = deleteTweetsStartResponse.tweets.length;
        deleteReviewStats.retweetsToDelete = deleteRetweetStartResponse.tweets.length;
        deleteReviewStats.likesToDelete = deleteLikesStartResponse.tweets.length;
        deleteReviewStats.bookmarksToDelete = deleteBookmarksStartResponse.tweets.length;
        return deleteReviewStats;
    }

    async saveProfileImage(url: string): Promise<void> {
        try {
            const response = await fetch(url, {});
            if (!response.ok) {
                log.warn('XAccountController.saveProfileImage: response not ok', response.status);
                return;
            }
            const buffer = await response.buffer();
            const dataURI = `data:${response.headers.get('content-type')};base64,${buffer.toString('base64')}`;
            log.info('XAccountController.saveProfileImage: got profile image!');

            if (this.account) {
                this.account.profileImageDataURI = dataURI;
                saveXAccount(this.account);
            }
        } catch {
            return;
        }
    }

    async getLatestResponseData(): Promise<ResponseData | null> {
        for (let i = 0; i < this.mitmController.responseData.length; i++) {
            if (!this.mitmController.responseData[i].processed) {
                return this.mitmController.responseData[i];
            }
        }
        return null;
    }

    // Unzip twitter archive to the account data folder using unzipper
    // Return unzipped path if success, else null.
    async unzipXArchive(archiveZipPath: string): Promise<string | null> {
        if (!this.account) {
            return null;
        }
        const unzippedPath = path.join(getAccountDataPath("X", this.account.username), "tmp");

        const archiveZip = await unzipper.Open.file(archiveZipPath);
        await archiveZip.extract({ path: unzippedPath });

        log.info(`XAccountController.unzipXArchive: unzipped to ${unzippedPath}`);

        return unzippedPath;
    }

    // Delete the unzipped X archive once the build is completed
    async deleteUnzippedXArchive(archivePath: string): Promise<void> {
        fs.rm(archivePath, { recursive: true, force: true }, err => {
            if (err) {
                log.error(`XAccountController.deleteUnzippedXArchive: Error occured while deleting unzipped folder: ${err}`);
            }
        });
    }

    // Return null on success, and a string (error message) on error
    async verifyXArchive(archivePath: string): Promise<string | null> {
        // If archivePath contains just one folder and no files, update archivePath to point to that inner folder
        const archiveContents = fs.readdirSync(archivePath);
        if (archiveContents.length === 1 && fs.lstatSync(path.join(archivePath, archiveContents[0])).isDirectory()) {
            archivePath = path.join(archivePath, archiveContents[0]);
        }

        const foldersToCheck = [
            archivePath,
            path.join(archivePath, "data"),
        ];

        // Make sure folders exist
        for (let i = 0; i < foldersToCheck.length; i++) {
            if (!fs.existsSync(foldersToCheck[i])) {
                log.error(`XAccountController.verifyXArchive: folder does not exist: ${foldersToCheck[i]}`);
                return `The folder ${foldersToCheck[i]} doesn't exist.`;
            }
        }

        // Make sure account.js exists and is readable
        const accountPath = path.join(archivePath, "data", "account.js");
        if (!fs.existsSync(accountPath)) {
            log.error(`XAccountController.verifyXArchive: file does not exist: ${accountPath}`);
            return `The file ${accountPath} doesn't exist.`;
        }
        try {
            fs.accessSync(accountPath, fs.constants.R_OK);
        } catch {
            log.error(`XAccountController.verifyXArchive: file is not readable: ${accountPath}`);
            return `The file ${accountPath} is not readable.`;
        }

        // Make sure the account.js file belongs to the right account
        try {
            const accountFile = fs.readFileSync(accountPath, 'utf8');
            const accountData: XArchiveAccount[] = JSON.parse(accountFile.slice("window.YTD.account.part0 = ".length));
            if (accountData.length !== 1) {
                log.error(`XAccountController.verifyXArchive: account.js has more than one account`);
                return `The account.js file has more than one account.`;
            }
            if (accountData[0].account.username !== this.account?.username) {
                log.error(`XAccountController.verifyXArchive: account.js does not belong to the right account`);
                return `This archive is for @${accountData[0].account.username}, not @${this.account?.username}.`;
            }
        } catch {
            return "Error parsing JSON in account.js";
        }

        return null;
    }

    // Return null on success, and a string (error message) on error
    async importXArchive(archivePath: string, dataType: string): Promise<XImportArchiveResponse> {
        let importCount = 0;
        let skipCount = 0;

        // If archivePath contains just one folder and no files, update archivePath to point to that inner folder
        const archiveContents = fs.readdirSync(archivePath);
        if (archiveContents.length === 1 && fs.lstatSync(path.join(archivePath, archiveContents[0])).isDirectory()) {
            archivePath = path.join(archivePath, archiveContents[0]);
        }

        // Load the username
        let username: string;
        try {
            const accountFile = fs.readFileSync(path.join(archivePath, "data", "account.js"), 'utf8');
            const accountData: XArchiveAccount[] = JSON.parse(accountFile.slice("window.YTD.account.part0 = ".length));
            username = accountData[0].account.username;
        } catch {
            return {
                status: "error",
                errorMessage: "Error parsing JSON in account.js",
                importCount: importCount,
                skipCount: skipCount,
            };
        }

        // Import tweets
        if (dataType == "tweets") {
            const tweetsFilenames = await glob(
                [
                    path.join(archivePath, "data", "tweet.js"),
                    path.join(archivePath, "data", "tweets.js"),
                    path.join(archivePath, "data", "tweet-part*.js"),
                    path.join(archivePath, "data", "tweets-part*.js")
                ],
                {
                    windowsPathsNoEscape: os.platform() == 'win32'
                }
            );
            if (tweetsFilenames.length === 0) {
                return {
                    status: "error",
                    errorMessage: "No tweets files found",
                    importCount: importCount,
                    skipCount: skipCount,
                };
            }

            for (let i = 0; i < tweetsFilenames.length; i++) {
                // Load the data
                // New archives use XArchiveTweetContainer[], old archives use XArchiveTweet[]
                let tweetsData: XArchiveTweet[] | XArchiveTweetContainer[];
                try {
                    const tweetsFile = fs.readFileSync(tweetsFilenames[i], 'utf8');
                    tweetsData = JSON.parse(tweetsFile.slice(tweetsFile.indexOf('[')));
                } catch (e) {
                    return {
                        status: "error",
                        errorMessage: "Error parsing JSON in tweets.js",
                        importCount: importCount,
                        skipCount: skipCount,
                    };
                }

                // Loop through the tweets and add them to the database
                try {
                    tweetsData.forEach((tweetContainer) => {
                        let tweet: XArchiveTweet;
                        if (isXArchiveTweetContainer(tweetContainer)) {
                            tweet = tweetContainer.tweet;
                        } else {
                            tweet = tweetContainer;
                        }

                        // Is this tweet already there?
                        const existingTweet = exec(this.db, 'SELECT * FROM tweet WHERE tweetID = ?', [tweet.id_str], "get") as XTweetRow;
                        if (existingTweet) {
                            // Delete the existing tweet to re-import
                            exec(this.db, 'DELETE FROM tweet WHERE tweetID = ?', [tweet.id_str]);
                        }

                        // Check if tweet has media and call importXArchiveMedia
                        let hasMedia: boolean = false;
                        if (tweet.extended_entities?.media && tweet.extended_entities?.media?.length) {
                            hasMedia = true;
                            this.importXArchiveMedia(tweet, archivePath);
                        }

                        // Check if tweet has urls and call importXArchiveURLs
                        if (tweet.entities?.urls && tweet.entities?.urls?.length) {
                            this.importXArchiveURLs(tweet);
                        }

                        // Import it
                        exec(this.db, 'INSERT INTO tweet (username, tweetID, createdAt, likeCount, retweetCount, isLiked, isRetweeted, isBookmarked, text, path, hasMedia, isReply, replyTweetID, replyUserID, addedToDatabaseAt) VALUES (?, ?, ?, ?, ?, ?, ?, ?, ?, ?, ?, ?, ?, ?, ?)', [
                            username,
                            tweet.id_str,
                            new Date(tweet.created_at),
                            tweet.favorite_count,
                            tweet.retweet_count,
                            tweet.favorited ? 1 : 0,
                            tweet.retweeted ? 1 : 0,
                            0,
                            tweet.full_text,
                            `${username}/status/${tweet.id_str}`,
                            hasMedia ? 1 : 0,
                            tweet.in_reply_to_status_id_str ? 1 : 0,
                            tweet.in_reply_to_status_id_str,
                            tweet.in_reply_to_user_id_str,
                            new Date(),
                        ]);
                        importCount++;
                    });
                } catch (e) {
                    return {
                        status: "error",
                        errorMessage: "Error importing tweets: " + e,
                        importCount: importCount,
                        skipCount: skipCount,
                    };
                }
            }

            return {
                status: "success",
                errorMessage: "",
                importCount: importCount,
                skipCount: skipCount,
            };
        }

        // Import likes
        else if (dataType == "likes") {
            const likesFilenames = await glob(
                [
                    path.join(archivePath, "data", "like.js"),
                    path.join(archivePath, "data", "likes.js"),
                    path.join(archivePath, "data", "like-part*.js"),
                    path.join(archivePath, "data", "likes-part*.js")
                ],
                {
                    windowsPathsNoEscape: os.platform() == 'win32'
                }
            );
            if (likesFilenames.length === 0) {
                return {
                    status: "error",
                    errorMessage: "No likes files found",
                    importCount: importCount,
                    skipCount: skipCount,
                };
            }

            for (let i = 0; i < likesFilenames.length; i++) {
                // Load the data
                let likesData: XArchiveLike[] | XArchiveLikeContainer[];
                try {
                    const likesFile = fs.readFileSync(likesFilenames[i], 'utf8');
                    likesData = JSON.parse(likesFile.slice(likesFile.indexOf('[')));
                } catch (e) {
                    return {
                        status: "error",
                        errorMessage: "Error parsing JSON in like.js",
                        importCount: importCount,
                        skipCount: skipCount,
                    };
                }

                // Loop through the likes and add them to the database
                try {
                    likesData.forEach((likeContainer) => {
                        let like: XArchiveLike;
                        if (isXArchiveLikeContainer(likeContainer)) {
                            like = likeContainer.like;
                        } else {
                            like = likeContainer;
                        }

                        // Is this like already there?
                        const existingTweet = exec(this.db, 'SELECT * FROM tweet WHERE tweetID = ?', [like.tweetId], "get") as XTweetRow;
                        if (existingTweet) {
                            if (existingTweet.isLiked) {
                                skipCount++;
                            } else {
                                // Set isLiked to true
                                exec(this.db, 'UPDATE tweet SET isLiked = ? WHERE tweetID = ?', [1, like.tweetId]);
                                importCount++;
                            }
                        } else {
                            // Import it
                            const url = new URL(like.expandedUrl);
                            let path = url.pathname + url.search + url.hash;
                            if (path.startsWith('/')) {
                                path = path.substring(1);
                            }
                            exec(this.db, 'INSERT INTO tweet (tweetID, isLiked, text, path, addedToDatabaseAt) VALUES (?, ?, ?, ?, ?)', [
                                like.tweetId,
                                1,
                                like.fullText,
                                path,
                                new Date(),
                            ]);
                            importCount++;
                        }
                    });
                } catch (e) {
                    return {
                        status: "error",
                        errorMessage: "Error importing tweets: " + e,
                        importCount: importCount,
                        skipCount: skipCount,
                    };
                }
            }

            return {
                status: "success",
                errorMessage: "",
                importCount: importCount,
                skipCount: skipCount,
            };
        }

        return {
            status: "error",
            errorMessage: "Invalid data type.",
            importCount: importCount,
            skipCount: skipCount,
        };
    }

    importXArchiveMedia(tweet: XArchiveTweet, archivePath: string) {
        // Loop over all media items
        tweet.extended_entities?.media.forEach((media: XAPILegacyTweetMedia) => {
            const existingMedia = exec(this.db, 'SELECT * FROM tweet_media WHERE mediaID = ?', [media.id_str], "get") as XTweetMediaRow;
            if (existingMedia) {
                log.debug(`XAccountController.importXArchiveMedia: media already exists: ${media.id_str}`);
                return;
            }
            const filename = this.saveXArchiveMedia(tweet.id_str, media, archivePath);
            if (filename) {
                // Index media information in tweet_media table
                exec(this.db, 'INSERT INTO tweet_media (mediaID, mediaType, url, filename, startIndex, endIndex, tweetID) VALUES (?, ?, ?, ?, ?, ?, ?)', [
                    media.id_str,
                    media.type,
                    media.url,
                    filename,
                    media.indices?.[0],
                    media.indices?.[1],
                    tweet.id_str,
                ]);
            }
        });
    }

    saveXArchiveMedia(tweetID: string, media: XAPILegacyTweetMedia, archivePath: string): string | null {
        if (!this.account) {
            throw new Error("Account not found");
        }

        log.info(`XAccountController.saveXArchiveMedia: saving media: ${JSON.stringify(media)}`);

        const mediaURL = getMediaURL(media);
        const mediaExtension = mediaURL.substring(mediaURL.lastIndexOf(".") + 1);
        const filename = `${media["id_str"]}.${mediaExtension}`;
        const archiveMediaFilename = path.join(
            archivePath,
            "data",
            "tweets_media",
            `${tweetID}-${mediaURL.substring(mediaURL.lastIndexOf("/") + 1)}`
        );

        // If file doesn't exist in archive, don't save information in db
        if (!fs.existsSync(archiveMediaFilename)) {
            log.info(`XAccountController.saveXArchiveMedia: media file not found: ${archiveMediaFilename}`);
            return null;
        }

        // Create path to store tweet media if it doesn't exist already
        const accountDataPath = getAccountDataPath("X", this.account.username);
        const outputPath = path.join(accountDataPath, "Tweet Media");
        if (!fs.existsSync(outputPath)) {
            fs.mkdirSync(outputPath);
        }

        // Copy media from archive
        fs.copyFileSync(archiveMediaFilename, path.join(outputPath, filename));

        return filename
    }

    importXArchiveURLs(tweet: XArchiveTweet) {

        // Loop over all URL items
        tweet?.entities?.urls.forEach((url: XAPILegacyURL) => {
            // Have we seen this URL before?
            const existing: XTweetURLRow[] = exec(this.db, 'SELECT * FROM tweet_url WHERE url = ? AND tweetID = ?', [url.url, tweet.id_str], "all") as XTweetURLRow[];
            if (existing.length > 0) {
                // Delete it, so we can re-add it
                exec(this.db, 'DELETE FROM tweet_url WHERE url = ? AND tweetID = ?', [url.url, tweet.id_str]);
            }

            // Index url information in tweet_url table
            exec(this.db, 'INSERT INTO tweet_url (url, displayURL, expandedURL, startIndex, endIndex, tweetID) VALUES (?, ?, ?, ?, ?, ?)', [
                url.url,
                url.display_url,
                url.expanded_url,
                url.indices?.[0],
                url.indices?.[1],
                tweet.id_str,
            ]);
        })
    }

    async getCookie(name: string): Promise<string | null> {
        return this.cookies[name] || null;
    }

    async getConfig(key: string): Promise<string | null> {
        return globalGetConfig(key, this.db);
    }

    async setConfig(key: string, value: string) {
        return globalSetConfig(key, value, this.db);
    }

    async deleteConfig(key: string) {
        return globalDeleteConfig(key, this.db);
    }

    async deleteConfigLike(key: string) {
        return globalDeleteConfigLike(key, this.db);
    }

    async blueskyInitClient(): Promise<NodeOAuthClient> {
        // Bluesky client, for migrating
        let host;
        if (process.env.CYD_MODE === "prod") {
            host = "api.cyd.social"
        } else {
            host = "dev-api.cyd.social"
        }
        const path = "bluesky/client-metadata.json";

        return await NodeOAuthClient.fromClientId({
            clientId: `https://${host}/${path}`,
            stateStore: {
                set: async (key: string, internalState: NodeSavedState): Promise<void> => {
                    await this.setConfig(`blueskyStateStore-${key}`, JSON.stringify(internalState));
                },
                get: async (key: string): Promise<NodeSavedState | undefined> => {
                    const stateStore = await this.getConfig(`blueskyStateStore-${key}`);
                    return stateStore ? JSON.parse(stateStore) : undefined;
                },
                del: async (key: string): Promise<void> => {
                    await this.setConfig(`blueskyStateStore-${key}`, "");
                },
            },
            sessionStore: {
                set: async (sub: string, session: NodeSavedSession): Promise<void> => {
                    await this.setConfig(`blueskySessionStore-${sub}`, JSON.stringify(session));
                },
                get: async (sub: string): Promise<NodeSavedSession | undefined> => {
                    const sessionStore = await this.getConfig(`blueskySessionStore-${sub}`);
                    return sessionStore ? JSON.parse(sessionStore) : undefined;
                },
                del: async (sub: string): Promise<void> => {
                    await this.setConfig(`blueskySessionStore-${sub}`, "");
                },
            },
        });
    }

    async blueskyGetProfile(): Promise<BlueskyMigrationProfile | null> {
        if (!this.blueskyClient) {
            this.blueskyClient = await this.blueskyInitClient();
        }

        const did = await this.getConfig("blueskyDID");
        if (!did) {
            return null;
        }

        const session = await this.blueskyClient.restore(did);
        const agent = new Agent(session)
        if (!agent.did) {
            return null;
        }

        const profile = await agent.getProfile({ actor: agent.did })
        const blueskyMigrationProfile: BlueskyMigrationProfile = {
            did: profile.data.did,
            handle: profile.data.handle,
            displayName: profile.data.displayName,
            avatar: profile.data.avatar,
        }
        return blueskyMigrationProfile;
    }

    async blueskyAuthorize(handle: string): Promise<boolean | string> {
        // Initialize the Bluesky client
        if (!this.blueskyClient) {
            this.blueskyClient = await this.blueskyInitClient();
        }

        try {
            // Authorize the handle
            const url = await this.blueskyClient.authorize(handle);

            // Save the account ID in the global config
            const accountID = this.account?.id == null ? "" : this.account.id.toString();
            await globalSetConfig("blueskyOAuthAccountID", accountID);

            // Open the URL in the default browser
            await shell.openExternal(url.toString());

            return true;
        } catch (e: unknown) {
            if (e instanceof Error) {
                log.error("XAccountController.blueskyAuthorize: Error authorizing Bluesky client", e);
                return e.message;
            } else {
                log.error("XAccountController.blueskyAuthorize: Unknown error", e);
                return String(e);
            }
        }
    }

    async blueskyCallback(queryString: string): Promise<boolean | string> {
        // Initialize the Bluesky client
        if (!this.blueskyClient) {
            this.blueskyClient = await this.blueskyInitClient();
        }

        const params = new URLSearchParams(queryString);

        // Handle errors
        const error = params.get("error");
        const errorDescription = params.get("error_description");
        if (errorDescription) {
            return errorDescription;
        }
        if (error) {
            return `The authorization failed with error: ${error}`;
        }

        // Finish the callback
        const { session, state } = await this.blueskyClient.callback(params);

        log.info("XAccountController.blueskyCallback: authorize() was called with state", state);
        log.info("XAccountController.blueskyCallback: user authenticated as", session.did);

        // Save the did
        await this.setConfig("blueskyDID", session.did);

        const agent = new Agent(session)
        if (agent.did) {
            // Make Authenticated API calls
            const profile = await agent.getProfile({ actor: agent.did })
            log.info('Bluesky profile:', profile.data)

            return true;
        } else {
            return "agent.did is null";
        }
    }

    async blueskyDisconnect(): Promise<void> {
        // Revoke the session
        try {
            if (!this.blueskyClient) {
                this.blueskyClient = await this.blueskyInitClient();
            }
            const did = await this.getConfig("blueskyDID");
            if (did) {
                const session = await this.blueskyClient.restore(did);
                await session.signOut();
            }
        } catch (e) {
            log.error("XAccountController.blueskyDisconnect: Error revoking session", e);
        }

        // Delete from global config
        await globalDeleteConfig("blueskyOAuthAccountID");

        // Delete from account config
        await this.deleteConfig("blueskyDID");
        await this.deleteConfigLike("blueskyStateStore-%");
        await this.deleteConfigLike("blueskySessionStore-%");
    }

    // When you start deleting tweets, return a list of tweets to delete
    async blueskyGetTweetCounts(): Promise<XMigrateTweetCounts> {
        if (!this.db) { this.initDB(); }
        if (!this.account) { throw new Error("Account not found"); }

        // For now, select the count of all tweets.
        // Once we have reply_to, we can filter the ones we cannot migrate.

        const username = this.account.username;
        const toMigrateTweets: XTweetRow[] = exec(this.db, `
            SELECT tweet.*
            FROM tweet
            LEFT JOIN tweet_bsky_migration ON tweet.tweetID = tweet_bsky_migration.tweetID
            WHERE tweet_bsky_migration.tweetID IS NULL
            AND tweet.text NOT LIKE ?
            AND tweet.isLiked = ?
            AND tweet.username = ?
            ORDER BY tweet.createdAt ASC
        `, ["RT @%", 0, username], "all") as XTweetRow[];
        const toMigrateTweetIDs = toMigrateTweets.map((tweet) => tweet.tweetID);
        const alreadyMigrated: Sqlite3Count = exec(this.db, `
            SELECT COUNT(*) AS count
            FROM tweet
            INNER JOIN tweet_bsky_migration ON tweet.tweetID = tweet_bsky_migration.tweetID
            WHERE tweet.text NOT LIKE ?
            AND tweet.isLiked = ?
            AND tweet.username = ?
        `, ["RT @%", 0, username], "get") as Sqlite3Count;

        // Return the counts
        const resp: XMigrateTweetCounts = {
            toMigrateTweetIDs: toMigrateTweetIDs,
            cannotMigrateCount: 0,
            alreadyMigratedCount: alreadyMigrated.count,
        }
        return resp;
    }

    async blueskyMigrateTweet(tweetID: string): Promise<boolean> {
        if (!this.db) { this.initDB(); }
        if (!this.account) { throw new Error("Account not found"); }

        // Get the Bluesky client
        if (!this.blueskyClient) {
            this.blueskyClient = await this.blueskyInitClient();
        }
        const did = await this.getConfig("blueskyDID");
        if (!did) {
            throw new Error("Bluesky DID not found");
        }
        const session = await this.blueskyClient.restore(did);
        const agent = new Agent(session)

        // Select the tweet
        const tweet: XTweetRow = exec(this.db, `
            SELECT *
            FROM tweet
            WHERE tweetID = ?
        `, [tweetID], "get") as XTweetRow;

        // Build the record
        const record = {
            '$type': 'app.bsky.feed.post',
            'text': tweet.text,
            'createdAt': tweet.createdAt,
        }

        // TODO: add media, reply_to, and links
        // See: https://docs.bsky.app/docs/advanced-guides/posts#replies-quote-posts-and-embeds

        try {
            // Post it to Bluesky
            const { uri, cid } = await agent.post(record)

            // Record that we migrated this tweet
            exec(this.db, `
                INSERT INTO tweet_bsky_migration (tweetID, atprotoURI, atprotoCID, migratedAt)
                VALUES (?, ?, ?, ?)
            `, [tweetID, uri, cid, new Date()]);

            return true;
        } catch (e) {
            log.error("XAccountController.blueskyMigrateTweet: Error posting to Bluesky", e);
            return false;
        }
    }
}<|MERGE_RESOLUTION|>--- conflicted
+++ resolved
@@ -356,7 +356,6 @@
                     `UPDATE tweet SET deletedLikeAt = deletedAt WHERE deletedAt IS NOT NULL AND isLiked = 1;`
                 ]
             },
-<<<<<<< HEAD
             // Add tweet_bsky_migration table
             {
                 name: "20250205_add_tweet_bsky_migration_table",
@@ -369,8 +368,7 @@
     migratedAt DATETIME NOT NULL
 );`
                 ]
-            }
-=======
+            },
             // Add hasMedia to the tweet table, and create tweet_media table
             {
                 name: "20250206_add_hasMedia_and_tweet_media",
@@ -418,7 +416,6 @@
                     `ALTER TABLE tweet_media ADD COLUMN endIndex INTEGER;`
                 ]
             },
->>>>>>> 47f9fde3
         ])
         log.info("XAccountController.initDB: database initialized");
     }
