--- conflicted
+++ resolved
@@ -157,7 +157,14 @@
                 `ALTER TABLE xAccount ADD COLUMN archiveMyData BOOLEAN DEFAULT 0;`,
             ]
         },
-<<<<<<< HEAD
+        // Add archiveBookmarks, deleteBookmarks to xAccount
+        {
+            name: "add archiveBookmarks, deleteBookmarks to xAccount",
+            sql: [
+                `ALTER TABLE xAccount ADD COLUMN archiveBookmarks BOOLEAN DEFAULT 1;`,
+                `ALTER TABLE xAccount ADD COLUMN deleteBookmarks BOOLEAN DEFAULT 0;`,
+            ]
+        },
         // Add Bluesky table
         {
             name: "add Bluesky table",
@@ -193,17 +200,7 @@
     likesCount INTEGER DEFAULT -1
 );`,
             ]
-        }
-=======
-        // Add archiveBookmarks, deleteBookmarks to xAccount
-        {
-            name: "add archiveBookmarks, deleteBookmarks to xAccount",
-            sql: [
-                `ALTER TABLE xAccount ADD COLUMN archiveBookmarks BOOLEAN DEFAULT 1;`,
-                `ALTER TABLE xAccount ADD COLUMN deleteBookmarks BOOLEAN DEFAULT 0;`,
-            ]
         },
->>>>>>> a6f8029b
     ]);
 }
 
