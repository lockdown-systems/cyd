--- conflicted
+++ resolved
@@ -827,34 +827,42 @@
     return await this.getWebview()?.executeJavaScript(code);
   }
 
-<<<<<<< HEAD
-    async scriptSendClickInputEvent(selector: string): Promise<void> {
-        // Get the coordinates of the element
-        const code = `
+  // Pause and resume the jobs
+
+  pause() {
+    this.isPaused = true;
+    this.log("pause", "paused");
+  }
+
+  resume() {
+    this.isPaused = false;
+    this.log("resume", "resumed");
+  }
+
+  async scriptSendClickInputEvent(selector: string): Promise<void> {
+    // Get the coordinates of the element
+    const code = `
         (() => {
             const el = document.querySelector('${selector}');
             const rect = el.getBoundingClientRect();
             return rect;
         })()
         `;
-        const rect: DOMRect = await this.getWebview()?.executeJavaScript(code);
-        const centerX = Math.round(rect.x + rect.width / 2);
-        const centerY = Math.round(rect.y + rect.height / 2);
-
-        // Create a new mouse event
-        await this.getWebview()?.sendInputEvent({
-            type: 'mouseDown',
-            x: centerX,
-            y: centerY,
-            button: 'left',
-            clickCount: 1,
-        });
-    }
-
-    // Pause and resume the jobs
-=======
+    const rect: DOMRect = await this.getWebview()?.executeJavaScript(code);
+    const centerX = Math.round(rect.x + rect.width / 2);
+    const centerY = Math.round(rect.y + rect.height / 2);
+
+    // Create a new mouse event
+    await this.getWebview()?.sendInputEvent({
+      type: "mouseDown",
+      x: centerX,
+      y: centerY,
+      button: "left",
+      clickCount: 1,
+    });
+  }
+
   // Pause and resume the jobs
->>>>>>> 0b69bbde
 
   pause() {
     this.isPaused = true;
