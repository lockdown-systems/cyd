--- conflicted
+++ resolved
@@ -71,35 +71,25 @@
 }
 
 export interface XUserInfo {
-<<<<<<< HEAD
-    username: string;
-    userID: string;
-    bio: string;
-    profileImageDataURI: string;
-    followingCount: number;
-    followersCount: number;
-    tweetsCount: number;
-    likesCount: number;
-}
-
-export enum TombstoneBannerBackground {
-    Night = 'night',
-    Morning = 'morning',
-}
-
-export enum TombstoneBannerSocialIcons {
-    None = 'none',
-    Bluesky = 'bluesky',
-    Mastodon = 'mastodon',
-    BlueskyMastodon = 'bluesky-mastodon',
-    MastodonBluesky = 'mastodon-bluesky',
-=======
   username: string;
   userID: string;
+  bio: string;
   profileImageDataURI: string;
   followingCount: number;
   followersCount: number;
   tweetsCount: number;
   likesCount: number;
->>>>>>> 0b69bbde
+}
+
+export enum TombstoneBannerBackground {
+  Night = "night",
+  Morning = "morning",
+}
+
+export enum TombstoneBannerSocialIcons {
+  None = "none",
+  Bluesky = "bluesky",
+  Mastodon = "mastodon",
+  BlueskyMastodon = "bluesky-mastodon",
+  MastodonBluesky = "mastodon-bluesky",
 }