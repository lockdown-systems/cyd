--- conflicted
+++ resolved
@@ -85,174 +85,6 @@
 </script>
 
 <template>
-<<<<<<< HEAD
-    <div class="wizard-sidebar">
-        <ul class="wizard-nav">
-            <li>
-                <button class="btn btn-light" @click="emit('setState', State.WizardDatabase)">
-                    <i class="fa-solid fa-database" />
-                    Local Database
-                </button>
-            </li>
-            <li>
-                <button class="btn btn-light" @click="emit('setState', State.WizardDeleteOptions)">
-                    <i class="fa-solid fa-fire" />
-                    Delete from X
-                </button>
-            </li>
-            <li>
-                <button class="btn btn-light" @click="emit('setState', State.WizardMigrateToBluesky)">
-                    <i class="fa-brands fa-bluesky" />
-                    Migrate to Bluesky
-                </button>
-            </li>
-            <li>
-                <button class="btn btn-light" @click="emit('setState', State.WizardTombstone)">
-                    <i class="fa-solid fa-skull" />
-                    Tombstone
-                </button>
-            </li>
-        </ul>
-
-        <p v-if="model.account && model.account.xAccount" class="p-3 small text-muted">
-            <template v-if="model.account?.xAccount?.tweetsCount == -1 || model.account?.xAccount?.likesCount == -1">
-                Cyd could not detect how many likes and tweets you have.
-                <a href="#" @click="reloadUserStats">
-                    Try again.
-                </a>
-            </template>
-            <template v-else>
-                According to X, your account has <strong class="text-nowrap">{{
-                    model.account?.xAccount?.tweetsCount.toLocaleString() }}
-                    tweets</strong> and <strong class="text-nowrap">{{
-                        model.account?.xAccount?.likesCount.toLocaleString()
-                    }} likes</strong>. These numbers aren't always accurate.
-                <a href="#" @click="reloadUserStats">
-                    Refresh the stats.
-                </a>
-            </template>
-        </p>
-
-        <SidebarArchive :account-i-d="model.account.id" :account-type="model.account.type" />
-
-        <div class="stats container mt-4">
-            <div class="row g-2">
-                <div v-if="databaseStats.tweetsSaved > 0" class="col-12 col-md-6">
-                    <div class="card text-center">
-                        <div class="card-header">
-                            Tweets Saved
-                        </div>
-                        <div class="card-body">
-                            <h1>{{ formatStatsNumber(databaseStats.tweetsSaved) }}</h1>
-                        </div>
-                    </div>
-                </div>
-                <div v-if="databaseStats.tweetsDeleted > 0" class="col-12 col-md-6">
-                    <div class="card text-center">
-                        <div class="card-header">
-                            Tweets Deleted
-                        </div>
-                        <div class="card-body">
-                            <h1>{{ formatStatsNumber(databaseStats.tweetsDeleted) }}</h1>
-                        </div>
-                    </div>
-                </div>
-                <div v-if="databaseStats.tweetsSaved > 0" class="col-12 col-md-6">
-                    <div class="card text-center">
-                        <div class="card-header">
-                            <div>
-                                Migrated to
-                                <i class="fa-brands fa-bluesky" />
-                            </div>
-                        </div>
-                        <div class="card-body">
-                            <h1>{{ formatStatsNumber(databaseStats.tweetsMigratedToBluesky) }}</h1>
-                        </div>
-                    </div>
-                </div>
-                <div v-if="databaseStats.retweetsSaved > 0" class="col-12 col-md-6">
-                    <div class="card text-center">
-                        <div class="card-header">
-                            Retweets Saved
-                        </div>
-                        <div class="card-body">
-                            <h1>{{ formatStatsNumber(databaseStats.retweetsSaved) }}</h1>
-                        </div>
-                    </div>
-                </div>
-                <div v-if="databaseStats.retweetsDeleted > 0" class="col-12 col-md-6">
-                    <div class="card text-center">
-                        <div class="card-header">
-                            Retweets Deleted
-                        </div>
-                        <div class="card-body">
-                            <h1>{{ formatStatsNumber(databaseStats.retweetsDeleted) }}</h1>
-                        </div>
-                    </div>
-                </div>
-                <div v-if="databaseStats.likesSaved > 0" class="col-12 col-md-6">
-                    <div class="card text-center">
-                        <div class="card-header">
-                            Likes Saved
-                        </div>
-                        <div class="card-body">
-                            <h1>{{ formatStatsNumber(databaseStats.likesSaved) }}</h1>
-                        </div>
-                    </div>
-                </div>
-                <div v-if="databaseStats.likesDeleted > 0" class="col-12 col-md-6">
-                    <div class="card text-center">
-                        <div class="card-header">
-                            Likes Deleted
-                        </div>
-                        <div class="card-body">
-                            <h1>{{ formatStatsNumber(databaseStats.likesDeleted) }}</h1>
-                        </div>
-                    </div>
-                </div>
-                <div v-if="databaseStats.bookmarksSaved > 0" class="col-12 col-md-6">
-                    <div class="card text-center">
-                        <div class="card-header">
-                            Bookmarks Saved
-                        </div>
-                        <div class="card-body">
-                            <h1>{{ formatStatsNumber(databaseStats.bookmarksSaved) }}</h1>
-                        </div>
-                    </div>
-                </div>
-                <div v-if="databaseStats.bookmarksDeleted > 0" class="col-12 col-md-6">
-                    <div class="card text-center">
-                        <div class="card-header">
-                            Bookmarks Deleted
-                        </div>
-                        <div class="card-body">
-                            <h1>{{ formatStatsNumber(databaseStats.bookmarksDeleted) }}</h1>
-                        </div>
-                    </div>
-                </div>
-                <div v-if="databaseStats.conversationsDeleted > 0" class="col-12 col-md-6">
-                    <div class="card text-center">
-                        <div class="card-header">
-                            Conversations Deleted
-                        </div>
-                        <div class="card-body">
-                            <h1>{{ formatStatsNumber(databaseStats.conversationsDeleted) }}</h1>
-                        </div>
-                    </div>
-                </div>
-                <div v-if="databaseStats.accountsUnfollowed > 0" class="col-12 col-md-6">
-                    <div class="card text-center">
-                        <div class="card-header">
-                            Accounts Unfollowed
-                        </div>
-                        <div class="card-body">
-                            <h1>{{ formatStatsNumber(databaseStats.accountsUnfollowed) }}</h1>
-                        </div>
-                    </div>
-                </div>
-            </div>
-        </div>
-=======
   <div v-if="!shouldHideSidebar" class="wizard-sidebar">
     <p
       v-if="
@@ -289,7 +121,6 @@
         <a href="#" @click="reloadUserStats"> Refresh the stats. </a>
       </template>
     </p>
->>>>>>> 0b69bbde
 
     <SidebarArchive
       :account-i-d="model.account.id"
