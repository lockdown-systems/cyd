--- conflicted
+++ resolved
@@ -107,19 +107,7 @@
             </template>
         </p>
 
-<<<<<<< HEAD
-        <p v-if="archiveInfo.indexHTMLExists" class="d-flex gap-2 justify-content-center">
-            <button class="btn btn-outline-success btn-sm" @click="openArchive">
-                Browse Archive
-            </button>
-
-            <button class="btn btn-outline-secondary btn-sm" @click="openArchiveFolder">
-                Open Folder
-            </button>
-        </p>
-=======
         <SidebarArchive :account-i-d="model.account.id" :account-type="model.account.type" />
->>>>>>> 9fff9e0d
 
         <div class="stats container mt-4">
             <div class="row g-2">
