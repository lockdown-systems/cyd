<script setup lang="ts">
import { ref, onMounted, onUnmounted } from "vue";
import type { XProgress, XRateLimitInfo } from "../../../../shared_types";
import XProgressErrorsOccuredComponent from "./XProgressErrorsOccuredComponent.vue";

const intervalID = ref<number | null>(null);
const rateLimitSecondsLeft = ref<number | null>(null);

const props = defineProps<{
  progress: XProgress | null;
  rateLimitInfo: XRateLimitInfo | null;
  accountID: number;
}>();

const formatSeconds = (seconds: number | null) => {
  if (seconds === null) {
    return "";
  }
  const minutes = Math.floor(seconds / 60);
  const remainingSeconds = seconds % 60;
  if (minutes == 0) {
    return `${remainingSeconds} seconds`;
  }
  return `${minutes} minutes, ${remainingSeconds} seconds`;
};

onMounted(() => {
  // @ts-expect-error intervalID is a NodeJS.Interval, not a number
  intervalID.value = setInterval(() => {
    if (
      props.rateLimitInfo &&
      props.rateLimitInfo.isRateLimited &&
      props.rateLimitInfo.rateLimitReset
    ) {
      const rateLimitReset = props.rateLimitInfo.rateLimitReset;
      const currentUTCTimestamp = Math.floor(Date.now() / 1000);
      rateLimitSecondsLeft.value = rateLimitReset - currentUTCTimestamp;
      if (rateLimitSecondsLeft.value <= 0) {
        rateLimitSecondsLeft.value = 0;
      }
    }
  }, 1000);
});

onUnmounted(() => {
  if (intervalID.value) {
    clearInterval(intervalID.value);
  }
});
</script>

<template>
  <template v-if="progress">
    <div class="progress-wrapper">
      <!-- Login -->
      <template v-if="progress.currentJob == 'login'">
        <p>Logging in</p>
      </template>

      <!-- Index tweets -->
      <template v-if="progress.currentJob == 'indexTweets'">
        <p>
          Saved
          <b>{{ progress.tweetsIndexed.toLocaleString() }} tweets</b> and
          <b>{{ progress.retweetsIndexed.toLocaleString() }} retweets</b>.
          <span v-if="progress.unknownIndexed > 0" class="text-muted">
            Also saved {{ progress.unknownIndexed.toLocaleString() }} other
            tweets.
          </span>
          <XProgressErrorsOccuredComponent
            :errors-occured="progress.errorsOccured"
          />
          <template v-if="progress.isIndexTweetsFinished">
            Saving complete!
          </template>
        </p>
      </template>

      <!-- Index conversations -->
      <template v-if="progress.currentJob == 'indexConversations'">
        <p>
          Saved
          <b
            >{{
              progress.conversationsIndexed.toLocaleString()
            }}
            conversations</b
          >.
          <XProgressErrorsOccuredComponent
            :errors-occured="progress.errorsOccured"
          />
          <template v-if="progress.isIndexConversationsFinished">
            Saving complete!
          </template>
        </p>
      </template>

      <!-- Index messages -->
      <template v-if="progress.currentJob == 'indexMessages'">
        <p v-if="progress.totalConversations">
          Saved
          <b>{{ progress.messagesIndexed.toLocaleString() }} messages</b> from
          <b
            >{{ progress.conversationMessagesIndexed.toLocaleString() }} of
            {{ progress.totalConversations.toLocaleString() }} conversations</b
          >.
          <XProgressErrorsOccuredComponent
            :errors-occured="progress.errorsOccured"
          />
          <template v-if="progress.isIndexMessagesFinished">
            Saving complete!
          </template>
        </p>
        <div
          v-if="progress.totalConversations"
          class="d-flex align-items-center justify-content-between"
        >
          <div class="progress flex-grow-1 me-2">
            <div
              class="progress-bar"
              role="progressbar"
              :style="{
                width: `${(progress.conversationMessagesIndexed / progress.totalConversations) * 100}%`,
              }"
              :aria-valuenow="
                (progress.conversationMessagesIndexed /
                  progress.totalConversations) *
                100
              "
              aria-valuemin="0"
              aria-valuemax="100"
            >
              {{
                Math.round(
                  (progress.conversationMessagesIndexed /
                    progress.totalConversations) *
                    100,
                )
              }}%
            </div>
          </div>
        </div>
      </template>

      <!-- Index likes -->
      <template v-if="progress.currentJob == 'indexLikes'">
        <p>
          Saved
          <b>{{ progress.likesIndexed.toLocaleString() }} likes</b>.
          <span v-if="progress.unknownIndexed > 0" class="text-muted">
            Also saved {{ progress.unknownIndexed.toLocaleString() }} other
            tweets.
          </span>
          <XProgressErrorsOccuredComponent
            :errors-occured="progress.errorsOccured"
          />
          <template v-if="progress.isIndexLikesFinished">
            Saving complete!
          </template>
        </p>
      </template>

      <!-- Index bookmarks -->
      <template v-if="progress.currentJob == 'indexBookmarks'">
        <p>
          Saved
          <b>{{ progress.bookmarksIndexed.toLocaleString() }} bookmarks</b>.
          <XProgressErrorsOccuredComponent
            :errors-occured="progress.errorsOccured"
          />
          <template v-if="progress.isIndexBookmarksFinished">
            Saving complete!
          </template>
        </p>
      </template>

      <!-- Archive Tweets -->
      <template v-if="progress.currentJob == 'archiveTweets'">
        <p>
          Saved
          <b
            >{{ progress.tweetsArchived.toLocaleString() }} of
            {{ progress.totalTweetsToArchive.toLocaleString() }} tweets</b
          >
          as HTML.
          <XProgressErrorsOccuredComponent
            :errors-occured="progress.errorsOccured"
          />
          <template v-if="progress.isArchiveTweetsFinished">
            Finished saving tweets as HTML!
          </template>
        </p>
        <div
          v-if="progress.totalTweetsToArchive"
          class="d-flex align-items-center justify-content-between"
        >
          <div class="progress flex-grow-1 me-2">
            <div
              class="progress-bar"
              role="progressbar"
              :style="{
                width: `${(progress.tweetsArchived / progress.totalTweetsToArchive) * 100}%`,
              }"
              :aria-valuenow="
                (progress.tweetsArchived / progress.totalTweetsToArchive) * 100
              "
              aria-valuemin="0"
              aria-valuemax="100"
            >
              {{
                Math.round(
                  (progress.tweetsArchived / progress.totalTweetsToArchive) *
                    100,
                )
              }}%
            </div>
          </div>
        </div>
      </template>

      <!-- Delete Tweets -->
      <template v-if="progress.currentJob == 'deleteTweets'">
        <p>
          Deleted
          <b
            >{{ progress.tweetsDeleted.toLocaleString() }} of
            {{ progress.totalTweetsToDelete.toLocaleString() }} tweets</b
          >.
          <XProgressErrorsOccuredComponent
            :errors-occured="progress.errorsOccured"
          />
        </p>
        <div
          v-if="progress.totalTweetsToDelete"
          class="d-flex align-items-center justify-content-between"
        >
          <div class="progress flex-grow-1 me-2">
            <div
              class="progress-bar"
              role="progressbar"
              :style="{
                width: `${(progress.tweetsDeleted / progress.totalTweetsToDelete) * 100}%`,
              }"
              :aria-valuenow="
                (progress.tweetsDeleted / progress.totalTweetsToDelete) * 100
              "
              aria-valuemin="0"
              aria-valuemax="100"
            >
              {{
                Math.round(
                  (progress.tweetsDeleted / progress.totalTweetsToDelete) * 100,
                )
              }}%
            </div>
          </div>
        </div>
      </template>

      <!-- Delete Retweets -->
      <template v-if="progress.currentJob == 'deleteRetweets'">
        <p>
          Deleted
          <b
            >{{ progress.retweetsDeleted.toLocaleString() }} of
            {{ progress.totalRetweetsToDelete.toLocaleString() }} retweets</b
          >.
          <XProgressErrorsOccuredComponent
            :errors-occured="progress.errorsOccured"
          />
        </p>
        <div
          v-if="progress.totalRetweetsToDelete"
          class="d-flex align-items-center justify-content-between"
        >
          <div class="progress flex-grow-1 me-2">
            <div
              class="progress-bar"
              role="progressbar"
              :style="{
                width: `${(progress.retweetsDeleted / progress.totalRetweetsToDelete) * 100}%`,
              }"
              :aria-valuenow="
                (progress.retweetsDeleted / progress.totalRetweetsToDelete) *
                100
              "
              aria-valuemin="0"
              aria-valuemax="100"
            >
              {{
                Math.round(
                  (progress.retweetsDeleted / progress.totalRetweetsToDelete) *
                    100,
                )
              }}%
            </div>
          </div>
        </div>
      </template>

      <!-- Delete Likes -->
      <template v-if="progress.currentJob == 'deleteLikes'">
        <p>
          Deleted
          <b
            >{{ progress.likesDeleted.toLocaleString() }} of
            {{ progress.totalLikesToDelete.toLocaleString() }} likes</b
          >.
          <XProgressErrorsOccuredComponent
            :errors-occured="progress.errorsOccured"
          />
        </p>
        <div
          v-if="progress.totalLikesToDelete"
          class="d-flex align-items-center justify-content-between"
        >
          <div class="progress flex-grow-1 me-2">
            <div
              class="progress-bar"
              role="progressbar"
              :style="{
                width: `${(progress.likesDeleted / progress.totalLikesToDelete) * 100}%`,
              }"
              :aria-valuenow="
                (progress.likesDeleted / progress.totalLikesToDelete) * 100
              "
              aria-valuemin="0"
              aria-valuemax="100"
            >
              {{
                Math.round(
                  (progress.likesDeleted / progress.totalLikesToDelete) * 100,
                )
              }}%
            </div>
          </div>
        </div>
      </template>

      <!-- Delete Bookmarks -->
      <template v-if="progress.currentJob == 'deleteBookmarks'">
        <p>
          Deleted
          <b
            >{{ progress.bookmarksDeleted.toLocaleString() }} of
            {{ progress.totalBookmarksToDelete.toLocaleString() }} bookmarks</b
          >.
          <XProgressErrorsOccuredComponent
            :errors-occured="progress.errorsOccured"
          />
        </p>
        <div
          v-if="progress.totalBookmarksToDelete"
          class="d-flex align-items-center justify-content-between"
        >
          <div class="progress flex-grow-1 me-2">
            <div
              class="progress-bar"
              role="progressbar"
              :style="{
                width: `${(progress.bookmarksDeleted / progress.totalBookmarksToDelete) * 100}%`,
              }"
              :aria-valuenow="
                (progress.bookmarksDeleted / progress.totalBookmarksToDelete) *
                100
              "
              aria-valuemin="0"
              aria-valuemax="100"
            >
              {{
                Math.round(
                  (progress.bookmarksDeleted /
                    progress.totalBookmarksToDelete) *
                    100,
                )
              }}%
            </div>
          </div>
        </div>
      </template>

      <!-- Delete DMs -->
      <template v-if="progress.currentJob == 'deleteDMs'">
        <p>
          Deleted
          <b
            >{{
              progress.conversationsDeleted.toLocaleString()
            }}
            conversations</b
          >.
          <XProgressErrorsOccuredComponent
            :errors-occured="progress.errorsOccured"
          />
          <template v-if="progress.isDeleteDMsFinished">
            Finished deleting direct messages!
          </template>
        </p>
      </template>

      <!-- Unfollow everyone -->
      <template v-if="progress.currentJob == 'unfollowEveryone'">
        <p>
          Unfollowed
          <b>{{ progress.accountsUnfollowed.toLocaleString() }} accounts</b>.
          <XProgressErrorsOccuredComponent
            :errors-occured="progress.errorsOccured"
          />
          <template v-if="progress.isUnfollowEveryoneFinished">
            Finished unfollowing everyone!
          </template>
        </p>
      </template>

      <!-- Build archive -->
      <template v-if="progress.currentJob == 'archiveBuild'">
        <p>Building archive website</p>
      </template>

      <!-- Migrate to Bluesky -->
      <template v-if="progress.currentJob == 'migrateBluesky'">
        <p>
          Migrated
          <b
            >{{ progress.migrateTweetsCount.toLocaleString() }} of
            {{ progress.totalTweetsToMigrate.toLocaleString() }} tweets</b
          >.
          <XProgressErrorsOccuredComponent
            :errors-occured="
              Object.keys(progress.migrateSkippedTweetsErrors).length
            "
          />
        </p>
        <div
          v-if="progress.totalTweetsToMigrate"
          class="d-flex align-items-center justify-content-between"
        >
          <div class="progress flex-grow-1 me-2">
            <div
              class="progress-bar"
              role="progressbar"
              :style="{
                width: `${((progress.migrateTweetsCount + Object.keys(progress.migrateSkippedTweetsErrors).length) / progress.totalTweetsToMigrate) * 100}%`,
              }"
              :aria-valuenow="
                ((progress.migrateTweetsCount +
                  Object.keys(progress.migrateSkippedTweetsErrors).length) /
                  progress.totalTweetsToMigrate) *
                100
              "
              aria-valuemin="0"
              aria-valuemax="100"
            >
              {{
                Math.round(
                  ((progress.migrateTweetsCount +
                    Object.keys(progress.migrateSkippedTweetsErrors).length) /
                    progress.totalTweetsToMigrate) *
                    100,
                )
              }}%
            </div>
          </div>
        </div>
      </template>

<<<<<<< HEAD
            <!-- Tombstone update banner -->
            <template v-if="progress.currentJob == 'tombstoneUpdateBanner'">
                <p>Updating the banner on your X profile</p>
            </template>

            <!-- Tombstone update banner -->
            <template v-if="progress.currentJob == 'tombstoneUpdateBio'">
                <p>Updating your bio on your X profile</p>
            </template>

            <!-- Tombstone lock account -->
            <template v-if="progress.currentJob == 'tombstoneLockAccount'">
                <p>Locking your X account</p>
            </template>

            <!-- Rate Limit -->
            <p v-if="rateLimitInfo?.isRateLimited" class="rate-limit">
                You have hit a rate limit! <b>Waiting {{ formatSeconds(rateLimitSecondsLeft) }} to retry.</b>
            </p>
=======
      <!-- Migrate to Bluesky (delete posts) -->
      <template v-if="progress.currentJob == 'migrateBlueskyDelete'">
        <p>
          Deleted
          <b
            >{{ progress.migrateDeletePostsCount.toLocaleString() }} of
            {{ progress.totalMigratedPostsToDelete.toLocaleString() }} posts</b
          >.
          <XProgressErrorsOccuredComponent
            :errors-occured="
              Object.keys(progress.migrateSkippedTweetsErrors).length
            "
          />
        </p>
        <div
          v-if="progress.totalMigratedPostsToDelete"
          class="d-flex align-items-center justify-content-between"
        >
          <div class="progress flex-grow-1 me-2">
            <div
              class="progress-bar"
              role="progressbar"
              :style="{
                width: `${((progress.migrateDeletePostsCount + Object.keys(progress.migrateSkippedTweetsErrors).length) / progress.totalMigratedPostsToDelete) * 100}%`,
              }"
              :aria-valuenow="
                ((progress.migrateDeletePostsCount +
                  Object.keys(progress.migrateSkippedTweetsErrors).length) /
                  progress.totalMigratedPostsToDelete) *
                100
              "
              aria-valuemin="0"
              aria-valuemax="100"
            >
              {{
                Math.round(
                  ((progress.migrateDeletePostsCount +
                    Object.keys(progress.migrateSkippedTweetsErrors).length) /
                    progress.totalMigratedPostsToDelete) *
                    100,
                )
              }}%
            </div>
          </div>
>>>>>>> 0b69bbde
        </div>
      </template>

      <!-- Rate Limit -->
      <p v-if="rateLimitInfo?.isRateLimited" class="rate-limit">
        You have hit a rate limit!
        <b>Waiting {{ formatSeconds(rateLimitSecondsLeft) }} to retry.</b>
      </p>
    </div>
  </template>
</template>

<style scoped>
.progress-wrapper {
  text-align: center;
  font-size: 0.8em;
  border-top: 1px solid #d0d0d0;
  margin-top: 5px;
  padding-top: 8px;
  margin-bottom: 10px;
}

.progress-wrapper p {
  margin: 0;
}

.progress {
  height: 20px;
}

.rate-limit {
  color: red;
}
</style><|MERGE_RESOLUTION|>--- conflicted
+++ resolved
@@ -464,27 +464,6 @@
         </div>
       </template>
 
-<<<<<<< HEAD
-            <!-- Tombstone update banner -->
-            <template v-if="progress.currentJob == 'tombstoneUpdateBanner'">
-                <p>Updating the banner on your X profile</p>
-            </template>
-
-            <!-- Tombstone update banner -->
-            <template v-if="progress.currentJob == 'tombstoneUpdateBio'">
-                <p>Updating your bio on your X profile</p>
-            </template>
-
-            <!-- Tombstone lock account -->
-            <template v-if="progress.currentJob == 'tombstoneLockAccount'">
-                <p>Locking your X account</p>
-            </template>
-
-            <!-- Rate Limit -->
-            <p v-if="rateLimitInfo?.isRateLimited" class="rate-limit">
-                You have hit a rate limit! <b>Waiting {{ formatSeconds(rateLimitSecondsLeft) }} to retry.</b>
-            </p>
-=======
       <!-- Migrate to Bluesky (delete posts) -->
       <template v-if="progress.currentJob == 'migrateBlueskyDelete'">
         <p>
@@ -529,8 +508,22 @@
               }}%
             </div>
           </div>
->>>>>>> 0b69bbde
-        </div>
+        </div>
+      </template>
+
+      <!-- Tombstone update banner -->
+      <template v-if="progress.currentJob == 'tombstoneUpdateBanner'">
+        <p>Updating the banner on your X profile</p>
+      </template>
+
+      <!-- Tombstone update bio -->
+      <template v-if="progress.currentJob == 'tombstoneUpdateBio'">
+        <p>Updating your bio on your X profile</p>
+      </template>
+
+      <!-- Tombstone lock account -->
+      <template v-if="progress.currentJob == 'tombstoneLockAccount'">
+        <p>Locking your X account</p>
       </template>
 
       <!-- Rate Limit -->
