import fs from "fs";
import path from "path";
import { randomUUID } from "crypto";

import { vi, beforeEach } from "vitest";

// Ensure every Vitest worker uses an isolated settings database so the
// SQLite migrations do not clash when suites run in parallel.
const repoRoot = path.resolve(__dirname, "../../..");
const workerID = process.env.VITEST_WORKER_ID ?? randomUUID();
const settingsPath = path.join(
  repoRoot,
  "testdata",
  "settingsPath-database",
  `worker-${workerID}`,
);
const dataPath = path.join(repoRoot, "testdata", "dataPath");
fs.mkdirSync(settingsPath, { recursive: true });
fs.mkdirSync(dataPath, { recursive: true });
process.env.TEST_MODE = "1";
process.env.TEST_SETTINGS_PATH = settingsPath;
process.env.TEST_DATA_PATH = dataPath;

// Mock Bootstrap Modal to avoid DOM compatibility issues in tests
vi.mock("bootstrap/js/dist/modal", () => {
<<<<<<< HEAD
  // Create a proper constructor mock
=======
>>>>>>> 64b707b6
  class MockModal {
    show = vi.fn();
    hide = vi.fn();
    dispose = vi.fn();
<<<<<<< HEAD

    constructor(_element: HTMLElement) {
      // Store element if needed for tests
    }
  }

=======
  }
>>>>>>> 64b707b6
  return {
    default: MockModal,
  };
});

// Mock fetch for API requests in all GUI tests
global.fetch = vi.fn();

// Fix jsdom DOM event compatibility issues
Object.defineProperty(window, "MouseEvent", {
  value: class MockMouseEvent {
    constructor(type: string, eventInit?: MouseEventInit) {
      this.type = type;
      Object.assign(this, eventInit);
    }
    type: string;
    preventDefault = vi.fn();
    stopPropagation = vi.fn();
  },
});

Object.defineProperty(window, "KeyboardEvent", {
  value: class MockKeyboardEvent {
    constructor(type: string, eventInit?: KeyboardEventInit) {
      this.type = type;
      Object.assign(this, eventInit);
    }
    type: string;
    preventDefault = vi.fn();
    stopPropagation = vi.fn();
  },
});

Object.defineProperty(window, "Event", {
  value: class MockEvent {
    constructor(type: string, eventInit?: EventInit) {
      this.type = type;
      this.bubbles = eventInit?.bubbles || false;
      this.cancelable = eventInit?.cancelable || false;
      this.composed = eventInit?.composed || false;
      Object.assign(this, eventInit);
    }
    type: string;
    bubbles: boolean;
    cancelable: boolean;
    composed: boolean;
    preventDefault = vi.fn();
    stopPropagation = vi.fn();
    stopImmediatePropagation = vi.fn();
  },
});

Object.defineProperty(window, "FocusEvent", {
  value: class MockFocusEvent extends window.Event {
    constructor(type: string, eventInit?: FocusEventInit) {
      super(type, eventInit);
      this.relatedTarget = eventInit?.relatedTarget || null;
    }
    relatedTarget: EventTarget | null;
  },
});

Object.defineProperty(window, "InputEvent", {
  value: class MockInputEvent extends window.Event {
    constructor(type: string, eventInit?: InputEventInit) {
      super(type, eventInit);
      this.data = eventInit?.data || null;
      this.inputType = eventInit?.inputType || "";
    }
    data: string | null;
    inputType: string;
  },
});

// Setup global window.electron for all tests
beforeEach(() => {
  // This will be imported from test_util in individual test files
  // We don't import it here to avoid circular dependencies
  // eslint-disable-next-line @typescript-eslint/no-explicit-any
  (global as any).window = (global as any).window || {};
});<|MERGE_RESOLUTION|>--- conflicted
+++ resolved
@@ -23,24 +23,12 @@
 
 // Mock Bootstrap Modal to avoid DOM compatibility issues in tests
 vi.mock("bootstrap/js/dist/modal", () => {
-<<<<<<< HEAD
-  // Create a proper constructor mock
-=======
->>>>>>> 64b707b6
   class MockModal {
     show = vi.fn();
     hide = vi.fn();
     dispose = vi.fn();
-<<<<<<< HEAD
-
-    constructor(_element: HTMLElement) {
-      // Store element if needed for tests
-    }
+    constructor(_element: HTMLElement) {}
   }
-
-=======
-  }
->>>>>>> 64b707b6
   return {
     default: MockModal,
   };
