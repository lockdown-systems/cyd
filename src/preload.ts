--- conflicted
+++ resolved
@@ -4,6 +4,7 @@
     Account,
     ResponseData,
     ArchiveInfo,
+    BlueskyMigrationProfile,
     // X
     XJob,
     XProgress,
@@ -16,14 +17,10 @@
     XDeleteReviewStats,
     XAccount,
     XImportArchiveResponse,
-<<<<<<< HEAD
-    BlueskyMigrationProfile,
     XMigrateTweetCounts,
-=======
     // Facebook
     FacebookJob,
     FacebookProgress,
->>>>>>> 9fff9e0d
 } from './shared_types'
 
 contextBridge.exposeInMainWorld('electron', {
@@ -324,9 +321,6 @@
             return ipcRenderer.invoke('X:blueskyMigrateTweet', accountID, tweetID)
         },
     },
-<<<<<<< HEAD
-
-=======
     Facebook: {
         resetProgress: (accountID: number): Promise<FacebookProgress> => {
             return ipcRenderer.invoke('Facebook:resetProgress', accountID);
@@ -359,7 +353,6 @@
             return ipcRenderer.invoke('Facebook:setConfig', accountID, key, value);
         },
     },
->>>>>>> 9fff9e0d
     // Handle events from the main process
     onPowerMonitorSuspend: (callback: () => void) => {
         ipcRenderer.on('powerMonitor:suspend', callback);
