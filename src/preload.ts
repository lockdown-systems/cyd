--- conflicted
+++ resolved
@@ -371,7 +371,7 @@
         unzipFacebookArchive: (accountID: number, archivePath: string): Promise<string | null> => {
             return ipcRenderer.invoke('Facebook:unzipFacebookArchive', accountID, archivePath);
         },
-        deleteUnzippedFacebookArchive: (accountID: number, archivePath: string): Promise<string | null> => {
+        deleteUnzippedFacebookArchive: (accountID: number, archivePath: string): Promise<void> => {
             return ipcRenderer.invoke('Facebook:deleteUnzippedFacebookArchive', accountID, archivePath);
         },
         verifyFacebookArchive: (accountID: number, archivePath: string): Promise<string | null> => {
@@ -380,7 +380,6 @@
         importFacebookArchive: (accountID: number, archivePath: string, dataType: string): Promise<FacebookImportArchiveResponse> => {
             return ipcRenderer.invoke('Facebook:importFacebookArchive', accountID, archivePath, dataType);
         },
-<<<<<<< HEAD
         indexStart: (accountID: number) => {
             ipcRenderer.invoke('Facebook:indexStart', accountID)
         },
@@ -392,10 +391,9 @@
         },
         saveGraphQLPostData: (accountID: number): Promise<string> => {
             return ipcRenderer.invoke('Facebook:saveGraphQLPostData', accountID);
-=======
+        },
         getDatabaseStats: (accountID: number): Promise<FacebookDatabaseStats> => {
             return ipcRenderer.invoke('Facebook:getDatabaseStats', accountID);
->>>>>>> bf6ef962
         },
     },
 })