import { exec, getMainDatabase, Sqlite3Info } from "./common";
import { XAccount } from "../shared_types";

// Types

interface XAccountRow {
<<<<<<< HEAD
    id: number;
    createdAt: string;
    updatedAt: string;
    accessedAt: string;
    username: string;
    userID: string;
    bio: string;
    profileImageDataURI: string;
    importFromArchive: boolean;
    saveMyData: boolean;
    deleteMyData: boolean;
    archiveMyData: boolean;
    archiveTweets: boolean;
    archiveTweetsHTML: boolean;
    archiveLikes: boolean;
    archiveBookmarks: boolean;
    archiveDMs: boolean;
    deleteTweets: boolean;
    deleteTweetsDaysOldEnabled: boolean;
    deleteTweetsDaysOld: number;
    deleteTweetsLikesThresholdEnabled: boolean;
    deleteTweetsLikesThreshold: number;
    deleteTweetsRetweetsThresholdEnabled: boolean;
    deleteTweetsRetweetsThreshold: number;
    deleteRetweets: boolean;
    deleteRetweetsDaysOldEnabled: boolean;
    deleteRetweetsDaysOld: number;
    deleteLikes: boolean;
    deleteBookmarks: number;
    deleteDMs: boolean;
    unfollowEveryone: boolean;
    followingCount: number;
    followersCount: number;
    tweetsCount: number;
    likesCount: number;
    tombstoneUpdateBanner: boolean;
    tombstoneUpdateBannerBackground: string;
    tombstoneUpdateBannerSocialIcons: string;
    tombstoneUpdateBannerShowText: boolean;
    tombstoneBannerDataURL: string;
    tombstoneUpdateBio: boolean;
    tombstoneUpdateBioText: string;
    tombstoneUpdateBioCreditCyd: boolean;
    tombstoneLockAccount: boolean;
}

function xAccountRowtoXAccount(row: XAccountRow): XAccount {
    return {
        id: row.id,
        createdAt: new Date(row.createdAt),
        updatedAt: new Date(row.updatedAt),
        accessedAt: new Date(row.accessedAt),
        username: row.username,
        userID: row.userID,
        bio: row.bio,
        profileImageDataURI: row.profileImageDataURI,
        importFromArchive: !!row.importFromArchive,
        saveMyData: !!row.saveMyData,
        deleteMyData: !!row.deleteMyData,
        archiveMyData: !!row.archiveMyData,
        archiveTweets: !!row.archiveTweets,
        archiveTweetsHTML: !!row.archiveTweetsHTML,
        archiveLikes: !!row.archiveLikes,
        archiveBookmarks: !!row.archiveBookmarks,
        archiveDMs: !!row.archiveDMs,
        deleteTweets: !!row.deleteTweets,
        deleteTweetsDaysOldEnabled: !!row.deleteTweetsDaysOldEnabled,
        deleteTweetsDaysOld: row.deleteTweetsDaysOld,
        deleteTweetsLikesThresholdEnabled: !!row.deleteTweetsLikesThresholdEnabled,
        deleteTweetsLikesThreshold: row.deleteTweetsLikesThreshold,
        deleteTweetsRetweetsThresholdEnabled: !!row.deleteTweetsRetweetsThresholdEnabled,
        deleteTweetsRetweetsThreshold: row.deleteTweetsRetweetsThreshold,
        deleteRetweets: !!row.deleteRetweets,
        deleteRetweetsDaysOldEnabled: !!row.deleteRetweetsDaysOldEnabled,
        deleteRetweetsDaysOld: row.deleteRetweetsDaysOld,
        deleteLikes: !!row.deleteLikes,
        deleteBookmarks: !!row.deleteBookmarks,
        deleteDMs: !!row.deleteDMs,
        unfollowEveryone: !!row.unfollowEveryone,
        followingCount: row.followingCount,
        followersCount: row.followersCount,
        tweetsCount: row.tweetsCount,
        likesCount: row.likesCount,
        tombstoneUpdateBanner: !!row.tombstoneUpdateBanner,
        tombstoneUpdateBannerBackground: row.tombstoneUpdateBannerBackground,
        tombstoneUpdateBannerSocialIcons: row.tombstoneUpdateBannerSocialIcons,
        tombstoneUpdateBannerShowText: !!row.tombstoneUpdateBannerShowText,
        tombstoneBannerDataURL: row.tombstoneBannerDataURL,
        tombstoneUpdateBio: !!row.tombstoneUpdateBio,
        tombstoneUpdateBioText: row.tombstoneUpdateBioText,
        tombstoneUpdateBioCreditCyd: !!row.tombstoneUpdateBioCreditCyd,
        tombstoneLockAccount: !!row.tombstoneLockAccount,
    }
=======
  id: number;
  createdAt: string;
  updatedAt: string;
  accessedAt: string;
  username: string;
  userID: string;
  profileImageDataURI: string;
  importFromArchive: boolean;
  saveMyData: boolean;
  deleteMyData: boolean;
  archiveMyData: boolean;
  archiveTweets: boolean;
  archiveTweetsHTML: boolean;
  archiveLikes: boolean;
  archiveBookmarks: boolean;
  archiveDMs: boolean;
  deleteTweets: boolean;
  deleteTweetsDaysOldEnabled: boolean;
  deleteTweetsDaysOld: number;
  deleteTweetsLikesThresholdEnabled: boolean;
  deleteTweetsLikesThreshold: number;
  deleteTweetsRetweetsThresholdEnabled: boolean;
  deleteTweetsRetweetsThreshold: number;
  deleteRetweets: boolean;
  deleteRetweetsDaysOldEnabled: boolean;
  deleteRetweetsDaysOld: number;
  deleteLikes: boolean;
  deleteBookmarks: number;
  deleteDMs: boolean;
  unfollowEveryone: boolean;
  followingCount: number;
  followersCount: number;
  tweetsCount: number;
  likesCount: number;
  archiveOnly: boolean;
}

function xAccountRowtoXAccount(row: XAccountRow): XAccount {
  return {
    id: row.id,
    createdAt: new Date(row.createdAt),
    updatedAt: new Date(row.updatedAt),
    accessedAt: new Date(row.accessedAt),
    username: row.username,
    userID: row.userID,
    profileImageDataURI: row.profileImageDataURI,
    importFromArchive: !!row.importFromArchive,
    saveMyData: !!row.saveMyData,
    deleteMyData: !!row.deleteMyData,
    archiveMyData: !!row.archiveMyData,
    archiveTweets: !!row.archiveTweets,
    archiveTweetsHTML: !!row.archiveTweetsHTML,
    archiveLikes: !!row.archiveLikes,
    archiveBookmarks: !!row.archiveBookmarks,
    archiveDMs: !!row.archiveDMs,
    deleteTweets: !!row.deleteTweets,
    deleteTweetsDaysOldEnabled: !!row.deleteTweetsDaysOldEnabled,
    deleteTweetsDaysOld: row.deleteTweetsDaysOld,
    deleteTweetsLikesThresholdEnabled: !!row.deleteTweetsLikesThresholdEnabled,
    deleteTweetsLikesThreshold: row.deleteTweetsLikesThreshold,
    deleteTweetsRetweetsThresholdEnabled:
      !!row.deleteTweetsRetweetsThresholdEnabled,
    deleteTweetsRetweetsThreshold: row.deleteTweetsRetweetsThreshold,
    deleteRetweets: !!row.deleteRetweets,
    deleteRetweetsDaysOldEnabled: !!row.deleteRetweetsDaysOldEnabled,
    deleteRetweetsDaysOld: row.deleteRetweetsDaysOld,
    deleteLikes: !!row.deleteLikes,
    deleteBookmarks: !!row.deleteBookmarks,
    deleteDMs: !!row.deleteDMs,
    unfollowEveryone: !!row.unfollowEveryone,
    followingCount: row.followingCount,
    followersCount: row.followersCount,
    tweetsCount: row.tweetsCount,
    likesCount: row.likesCount,
    archiveOnly: !!row.archiveOnly,
  };
>>>>>>> 0b69bbde
}

// Functions

export const getXAccount = (id: number): XAccount | null => {
  const row: XAccountRow | undefined = exec(
    getMainDatabase(),
    "SELECT * FROM xAccount WHERE id = ?",
    [id],
    "get",
  ) as XAccountRow | undefined;
  if (!row) {
    return null;
  }
  return xAccountRowtoXAccount(row);
};

export const getXAccounts = (): XAccount[] => {
  const rows: XAccountRow[] = exec(
    getMainDatabase(),
    "SELECT * FROM xAccount",
    [],
    "all",
  ) as XAccountRow[];

  const accounts: XAccount[] = [];
  for (const row of rows) {
    accounts.push(xAccountRowtoXAccount(row));
  }
  return accounts;
};

export const createXAccount = (): XAccount => {
  const info: Sqlite3Info = exec(
    getMainDatabase(),
    "INSERT INTO xAccount DEFAULT VALUES",
  ) as Sqlite3Info;
  const account = getXAccount(info.lastInsertRowid);
  if (!account) {
    throw new Error("Failed to create account");
  }
  return account;
};

// Update the account based on account.id
export const saveXAccount = (account: XAccount) => {
  exec(
    getMainDatabase(),
    `
        UPDATE xAccount
        SET
            updatedAt = CURRENT_TIMESTAMP,
            accessedAt = CURRENT_TIMESTAMP,
            username = ?,
            userID = ?,
            bio = ?,
            profileImageDataURI = ?,
            importFromArchive = ?,
            saveMyData = ?,
            deleteMyData = ?,
            archiveMyData = ?,
            archiveTweets = ?,
            archiveTweetsHTML = ?,
            archiveLikes = ?,
            archiveBookmarks = ?,
            archiveDMs = ?,
            deleteTweets = ?,
            deleteTweetsDaysOld = ?,
            deleteTweetsDaysOldEnabled = ?,
            deleteTweetsLikesThresholdEnabled = ?,
            deleteTweetsLikesThreshold = ?,
            deleteTweetsRetweetsThresholdEnabled = ?,
            deleteTweetsRetweetsThreshold = ?,
            deleteRetweets = ?,
            deleteRetweetsDaysOldEnabled = ?,
            deleteRetweetsDaysOld = ?,
            deleteLikes = ?,
            deleteBookmarks = ?,
            deleteDMs = ?,
            unfollowEveryone = ?,
            followingCount = ?,
            followersCount = ?,
            tweetsCount = ?,
            likesCount = ?,
<<<<<<< HEAD
            tombstoneUpdateBanner = ?,
            tombstoneUpdateBannerBackground = ?,
            tombstoneUpdateBannerSocialIcons = ?,
            tombstoneUpdateBannerShowText = ?,
            tombstoneBannerDataURL = ?,
            tombstoneUpdateBio = ?,
            tombstoneUpdateBioText = ?,
            tombstoneUpdateBioCreditCyd = ?,
            tombstoneLockAccount = ?
        WHERE id = ?
    `, [
        account.username,
        account.userID,
        account.bio,
        account.profileImageDataURI,
        account.importFromArchive ? 1 : 0,
        account.saveMyData ? 1 : 0,
        account.deleteMyData ? 1 : 0,
        account.archiveMyData ? 1 : 0,
        account.archiveTweets ? 1 : 0,
        account.archiveTweetsHTML ? 1 : 0,
        account.archiveLikes ? 1 : 0,
        account.archiveBookmarks ? 1 : 0,
        account.archiveDMs ? 1 : 0,
        account.deleteTweets ? 1 : 0,
        account.deleteTweetsDaysOld,
        account.deleteTweetsDaysOldEnabled ? 1 : 0,
        account.deleteTweetsLikesThresholdEnabled ? 1 : 0,
        account.deleteTweetsLikesThreshold,
        account.deleteTweetsRetweetsThresholdEnabled ? 1 : 0,
        account.deleteTweetsRetweetsThreshold,
        account.deleteRetweets ? 1 : 0,
        account.deleteRetweetsDaysOldEnabled ? 1 : 0,
        account.deleteRetweetsDaysOld,
        account.deleteLikes ? 1 : 0,
        account.deleteBookmarks ? 1 : 0,
        account.deleteDMs ? 1 : 0,
        account.unfollowEveryone ? 1 : 0,
        account.followingCount,
        account.followersCount,
        account.tweetsCount,
        account.likesCount,
        account.tombstoneUpdateBanner ? 1 : 0,
        account.tombstoneUpdateBannerBackground,
        account.tombstoneUpdateBannerSocialIcons,
        account.tombstoneUpdateBannerShowText ? 1 : 0,
        account.tombstoneBannerDataURL,
        account.tombstoneUpdateBio ? 1 : 0,
        account.tombstoneUpdateBioText,
        account.tombstoneUpdateBioCreditCyd ? 1 : 0,
        account.tombstoneLockAccount ? 1 : 0,
        account.id
    ]);
}
=======
            archiveOnly = ?
        WHERE id = ?
    `,
    [
      account.username,
      account.userID,
      account.profileImageDataURI,
      account.importFromArchive ? 1 : 0,
      account.saveMyData ? 1 : 0,
      account.deleteMyData ? 1 : 0,
      account.archiveMyData ? 1 : 0,
      account.archiveTweets ? 1 : 0,
      account.archiveTweetsHTML ? 1 : 0,
      account.archiveLikes ? 1 : 0,
      account.archiveBookmarks ? 1 : 0,
      account.archiveDMs ? 1 : 0,
      account.deleteTweets ? 1 : 0,
      account.deleteTweetsDaysOld,
      account.deleteTweetsDaysOldEnabled ? 1 : 0,
      account.deleteTweetsLikesThresholdEnabled ? 1 : 0,
      account.deleteTweetsLikesThreshold,
      account.deleteTweetsRetweetsThresholdEnabled ? 1 : 0,
      account.deleteTweetsRetweetsThreshold,
      account.deleteRetweets ? 1 : 0,
      account.deleteRetweetsDaysOldEnabled ? 1 : 0,
      account.deleteRetweetsDaysOld,
      account.deleteLikes ? 1 : 0,
      account.deleteBookmarks ? 1 : 0,
      account.deleteDMs ? 1 : 0,
      account.unfollowEveryone ? 1 : 0,
      account.followingCount,
      account.followersCount,
      account.tweetsCount,
      account.likesCount,
      account.archiveOnly ? 1 : 0,
      account.id,
    ],
  );
};
>>>>>>> 0b69bbde
<|MERGE_RESOLUTION|>--- conflicted
+++ resolved
@@ -4,107 +4,13 @@
 // Types
 
 interface XAccountRow {
-<<<<<<< HEAD
-    id: number;
-    createdAt: string;
-    updatedAt: string;
-    accessedAt: string;
-    username: string;
-    userID: string;
-    bio: string;
-    profileImageDataURI: string;
-    importFromArchive: boolean;
-    saveMyData: boolean;
-    deleteMyData: boolean;
-    archiveMyData: boolean;
-    archiveTweets: boolean;
-    archiveTweetsHTML: boolean;
-    archiveLikes: boolean;
-    archiveBookmarks: boolean;
-    archiveDMs: boolean;
-    deleteTweets: boolean;
-    deleteTweetsDaysOldEnabled: boolean;
-    deleteTweetsDaysOld: number;
-    deleteTweetsLikesThresholdEnabled: boolean;
-    deleteTweetsLikesThreshold: number;
-    deleteTweetsRetweetsThresholdEnabled: boolean;
-    deleteTweetsRetweetsThreshold: number;
-    deleteRetweets: boolean;
-    deleteRetweetsDaysOldEnabled: boolean;
-    deleteRetweetsDaysOld: number;
-    deleteLikes: boolean;
-    deleteBookmarks: number;
-    deleteDMs: boolean;
-    unfollowEveryone: boolean;
-    followingCount: number;
-    followersCount: number;
-    tweetsCount: number;
-    likesCount: number;
-    tombstoneUpdateBanner: boolean;
-    tombstoneUpdateBannerBackground: string;
-    tombstoneUpdateBannerSocialIcons: string;
-    tombstoneUpdateBannerShowText: boolean;
-    tombstoneBannerDataURL: string;
-    tombstoneUpdateBio: boolean;
-    tombstoneUpdateBioText: string;
-    tombstoneUpdateBioCreditCyd: boolean;
-    tombstoneLockAccount: boolean;
-}
-
-function xAccountRowtoXAccount(row: XAccountRow): XAccount {
-    return {
-        id: row.id,
-        createdAt: new Date(row.createdAt),
-        updatedAt: new Date(row.updatedAt),
-        accessedAt: new Date(row.accessedAt),
-        username: row.username,
-        userID: row.userID,
-        bio: row.bio,
-        profileImageDataURI: row.profileImageDataURI,
-        importFromArchive: !!row.importFromArchive,
-        saveMyData: !!row.saveMyData,
-        deleteMyData: !!row.deleteMyData,
-        archiveMyData: !!row.archiveMyData,
-        archiveTweets: !!row.archiveTweets,
-        archiveTweetsHTML: !!row.archiveTweetsHTML,
-        archiveLikes: !!row.archiveLikes,
-        archiveBookmarks: !!row.archiveBookmarks,
-        archiveDMs: !!row.archiveDMs,
-        deleteTweets: !!row.deleteTweets,
-        deleteTweetsDaysOldEnabled: !!row.deleteTweetsDaysOldEnabled,
-        deleteTweetsDaysOld: row.deleteTweetsDaysOld,
-        deleteTweetsLikesThresholdEnabled: !!row.deleteTweetsLikesThresholdEnabled,
-        deleteTweetsLikesThreshold: row.deleteTweetsLikesThreshold,
-        deleteTweetsRetweetsThresholdEnabled: !!row.deleteTweetsRetweetsThresholdEnabled,
-        deleteTweetsRetweetsThreshold: row.deleteTweetsRetweetsThreshold,
-        deleteRetweets: !!row.deleteRetweets,
-        deleteRetweetsDaysOldEnabled: !!row.deleteRetweetsDaysOldEnabled,
-        deleteRetweetsDaysOld: row.deleteRetweetsDaysOld,
-        deleteLikes: !!row.deleteLikes,
-        deleteBookmarks: !!row.deleteBookmarks,
-        deleteDMs: !!row.deleteDMs,
-        unfollowEveryone: !!row.unfollowEveryone,
-        followingCount: row.followingCount,
-        followersCount: row.followersCount,
-        tweetsCount: row.tweetsCount,
-        likesCount: row.likesCount,
-        tombstoneUpdateBanner: !!row.tombstoneUpdateBanner,
-        tombstoneUpdateBannerBackground: row.tombstoneUpdateBannerBackground,
-        tombstoneUpdateBannerSocialIcons: row.tombstoneUpdateBannerSocialIcons,
-        tombstoneUpdateBannerShowText: !!row.tombstoneUpdateBannerShowText,
-        tombstoneBannerDataURL: row.tombstoneBannerDataURL,
-        tombstoneUpdateBio: !!row.tombstoneUpdateBio,
-        tombstoneUpdateBioText: row.tombstoneUpdateBioText,
-        tombstoneUpdateBioCreditCyd: !!row.tombstoneUpdateBioCreditCyd,
-        tombstoneLockAccount: !!row.tombstoneLockAccount,
-    }
-=======
   id: number;
   createdAt: string;
   updatedAt: string;
   accessedAt: string;
   username: string;
   userID: string;
+  bio: string;
   profileImageDataURI: string;
   importFromArchive: boolean;
   saveMyData: boolean;
@@ -134,6 +40,15 @@
   tweetsCount: number;
   likesCount: number;
   archiveOnly: boolean;
+  tombstoneUpdateBanner: boolean;
+  tombstoneUpdateBannerBackground: string;
+  tombstoneUpdateBannerSocialIcons: string;
+  tombstoneUpdateBannerShowText: boolean;
+  tombstoneBannerDataURL: string;
+  tombstoneUpdateBio: boolean;
+  tombstoneUpdateBioText: string;
+  tombstoneUpdateBioCreditCyd: boolean;
+  tombstoneLockAccount: boolean;
 }
 
 function xAccountRowtoXAccount(row: XAccountRow): XAccount {
@@ -144,6 +59,7 @@
     accessedAt: new Date(row.accessedAt),
     username: row.username,
     userID: row.userID,
+    bio: row.bio,
     profileImageDataURI: row.profileImageDataURI,
     importFromArchive: !!row.importFromArchive,
     saveMyData: !!row.saveMyData,
@@ -174,8 +90,16 @@
     tweetsCount: row.tweetsCount,
     likesCount: row.likesCount,
     archiveOnly: !!row.archiveOnly,
+    tombstoneUpdateBanner: !!row.tombstoneUpdateBanner,
+    tombstoneUpdateBannerBackground: row.tombstoneUpdateBannerBackground,
+    tombstoneUpdateBannerSocialIcons: row.tombstoneUpdateBannerSocialIcons,
+    tombstoneUpdateBannerShowText: !!row.tombstoneUpdateBannerShowText,
+    tombstoneBannerDataURL: row.tombstoneBannerDataURL,
+    tombstoneUpdateBio: !!row.tombstoneUpdateBio,
+    tombstoneUpdateBioText: row.tombstoneUpdateBioText,
+    tombstoneUpdateBioCreditCyd: !!row.tombstoneUpdateBioCreditCyd,
+    tombstoneLockAccount: !!row.tombstoneLockAccount,
   };
->>>>>>> 0b69bbde
 }
 
 // Functions
@@ -260,7 +184,7 @@
             followersCount = ?,
             tweetsCount = ?,
             likesCount = ?,
-<<<<<<< HEAD
+            archiveOnly = ?,
             tombstoneUpdateBanner = ?,
             tombstoneUpdateBannerBackground = ?,
             tombstoneUpdateBannerSocialIcons = ?,
@@ -271,57 +195,11 @@
             tombstoneUpdateBioCreditCyd = ?,
             tombstoneLockAccount = ?
         WHERE id = ?
-    `, [
-        account.username,
-        account.userID,
-        account.bio,
-        account.profileImageDataURI,
-        account.importFromArchive ? 1 : 0,
-        account.saveMyData ? 1 : 0,
-        account.deleteMyData ? 1 : 0,
-        account.archiveMyData ? 1 : 0,
-        account.archiveTweets ? 1 : 0,
-        account.archiveTweetsHTML ? 1 : 0,
-        account.archiveLikes ? 1 : 0,
-        account.archiveBookmarks ? 1 : 0,
-        account.archiveDMs ? 1 : 0,
-        account.deleteTweets ? 1 : 0,
-        account.deleteTweetsDaysOld,
-        account.deleteTweetsDaysOldEnabled ? 1 : 0,
-        account.deleteTweetsLikesThresholdEnabled ? 1 : 0,
-        account.deleteTweetsLikesThreshold,
-        account.deleteTweetsRetweetsThresholdEnabled ? 1 : 0,
-        account.deleteTweetsRetweetsThreshold,
-        account.deleteRetweets ? 1 : 0,
-        account.deleteRetweetsDaysOldEnabled ? 1 : 0,
-        account.deleteRetweetsDaysOld,
-        account.deleteLikes ? 1 : 0,
-        account.deleteBookmarks ? 1 : 0,
-        account.deleteDMs ? 1 : 0,
-        account.unfollowEveryone ? 1 : 0,
-        account.followingCount,
-        account.followersCount,
-        account.tweetsCount,
-        account.likesCount,
-        account.tombstoneUpdateBanner ? 1 : 0,
-        account.tombstoneUpdateBannerBackground,
-        account.tombstoneUpdateBannerSocialIcons,
-        account.tombstoneUpdateBannerShowText ? 1 : 0,
-        account.tombstoneBannerDataURL,
-        account.tombstoneUpdateBio ? 1 : 0,
-        account.tombstoneUpdateBioText,
-        account.tombstoneUpdateBioCreditCyd ? 1 : 0,
-        account.tombstoneLockAccount ? 1 : 0,
-        account.id
-    ]);
-}
-=======
-            archiveOnly = ?
-        WHERE id = ?
     `,
     [
       account.username,
       account.userID,
+      account.bio,
       account.profileImageDataURI,
       account.importFromArchive ? 1 : 0,
       account.saveMyData ? 1 : 0,
@@ -351,8 +229,16 @@
       account.tweetsCount,
       account.likesCount,
       account.archiveOnly ? 1 : 0,
+      account.tombstoneUpdateBanner ? 1 : 0,
+      account.tombstoneUpdateBannerBackground,
+      account.tombstoneUpdateBannerSocialIcons,
+      account.tombstoneUpdateBannerShowText ? 1 : 0,
+      account.tombstoneBannerDataURL,
+      account.tombstoneUpdateBio ? 1 : 0,
+      account.tombstoneUpdateBioText,
+      account.tombstoneUpdateBioCreditCyd ? 1 : 0,
+      account.tombstoneLockAccount ? 1 : 0,
       account.id,
     ],
   );
-};
->>>>>>> 0b69bbde
+};