--- conflicted
+++ resolved
@@ -122,10 +122,10 @@
         }
     });
 
-    ipcMain.handle('Facebook:deleteUnzippedFacebookArchive', async (_, accountID: number, archivePath: string): Promise<string | null> => {
+    ipcMain.handle('Facebook:deleteUnzippedFacebookArchive', async (_, accountID: number, archivePath: string): Promise<void> => {
         try {
             const controller = getFacebookAccountController(accountID);
-            return await controller.deleteUnzippedFacebookArchive(archivePath);
+            await controller.deleteUnzippedFacebookArchive(archivePath);
         } catch (error) {
             throw new Error(packageExceptionForReport(error as Error));
         }
@@ -149,7 +149,6 @@
         }
     });
 
-<<<<<<< HEAD
     ipcMain.handle('Facebook:saveParseHTMLPostData', async (_, accountID: number, data: object): Promise<void> => {
         try {
             const controller = getFacebookAccountController(accountID);
@@ -181,12 +180,15 @@
         try {
             const controller = getFacebookAccountController(accountID);
             await controller.indexStop();
-=======
+        } catch (error) {
+            throw new Error(packageExceptionForReport(error as Error));
+        }
+    });
+
     ipcMain.handle('Facebook:getDatabaseStats', async (_, accountID: number): Promise<FacebookDatabaseStats> => {
         try {
             const controller = getFacebookAccountController(accountID);
             return await controller.getDatabaseStats();
->>>>>>> bf6ef962
         } catch (error) {
             throw new Error(packageExceptionForReport(error as Error));
         }
