import process from 'process';
import os from 'os';
import path from 'path';
import fs from 'fs';

import log from 'electron-log/main';
import {
    app,
    BrowserWindow,
    ipcMain,
    dialog,
    shell,
    webContents,
    nativeImage,
    autoUpdater,
    powerSaveBlocker,
    powerMonitor,
    FileFilter
} from 'electron';
import { updateElectronApp, UpdateSourceType } from 'update-electron-app';

import * as database from './database';
import { defineIPCX } from './account_x';
import { defineIPCArchive } from './archive';
import {
    getUpdatesBaseURL,
    getAccountDataPath,
    getResourcesPath,
    getSettingsPath,
    getDataPath,
    trackEvent,
    packageExceptionForReport
} from './util';

declare const MAIN_WINDOW_VITE_DEV_SERVER_URL: string;
declare const MAIN_WINDOW_VITE_NAME: string;

interface Config {
    mode: string;
    apiURL: string;
    dashURL: string;
    plausibleDomain: string;
}

let isAppReady = false;

// Queue of cyd:// URLs to handle, in case the app is not ready
const cydURLQueue: string[] = [];

// Load the config
const configPath = path.join(getResourcesPath(), 'config.json');
if (!fs.existsSync(configPath)) {
    dialog.showErrorBox('Cyd Error', 'Cannot find config.json!');
    app.quit();
}
const config: Config = JSON.parse(fs.readFileSync(configPath, 'utf8'));

// Attach the mode to the process environment
process.env.CYD_MODE = config.mode;

// Set the app name
if (config.mode == "prod") {
    // cyd with a lowercase c, for backwards compatibility
    app.setName('cyd');
} else {
    app.setName('Cyd Dev');
}

// Handle creating/removing shortcuts on Windows when installing/uninstalling.
if (require('electron-squirrel-startup')) {
    app.quit();
}

// Initialize the logger
log.initialize();
log.transports.file.level = config.mode == "prod" ? false : "debug"; // Disable file logging in prod mode
log.info('Cyd version:', app.getVersion());
log.info('User data folder is at:', app.getPath('userData'));

// Handle cyd:// URLs (or cyd-dev:// in dev mode)
const openCydURL = async (cydURL: string) => {
    if (!isAppReady) {
        log.debug('Adding cyd:// URL to queue:', cydURL);
        cydURLQueue.push(cydURL);
        return;
    }

    const url = new URL(cydURL);
    log.info(`Opening URL: ${url.toString()}`);

    // If there's no main window, open one
    if (BrowserWindow.getAllWindows().length === 0) {
        await createWindow();
    }

    // If hostname is "open", this just means open Cyd
    if (url.hostname == "open") {
        // Success!
        return;
    }

    // Check for Bluesky OAuth redirect
    const blueskyHostname = config.mode == "prod" ? 'social.cyd.api' : 'social.cyd.dev-api';
    if (url.hostname == blueskyHostname && url.pathname == "/atproto-oauth-callback") {
        dialog.showMessageBoxSync({
            title: "Cyd",
            message: `Bluesky OAuth is not implemented yet.`,
            type: 'info',
        });
        return;
    }

    // For all other paths, show an error
    dialog.showMessageBoxSync({
        title: "Cyd",
        message: `Invalid Cyd URL: ${url.toString()}.`,
        type: 'info',
    });
    return;
}

// Register the cyd:// (or cyd-dev://) protocol
const protocolString = config.mode == "prod" ? "cyd" : "cyd-dev";
app.setAsDefaultProtocolClient(protocolString)

// In Linux and Windows, handle cyd:// URLs passed in via the CLI
const lastArg = process.argv.length >= 2 ? process.argv[process.argv.length - 1] : "";
if ((process.platform == 'linux' || process.platform == 'win32') && lastArg.startsWith(protocolString + "://")) {
    openCydURL(lastArg);
}

// In macOS, handle the cyd:// URLs
app.on('open-url', (event, url) => {
    openCydURL(url);
})

const cydDevMode = process.env.CYD_DEV === "1";

async function initializeApp() {
    // Display message in dev mode
    if (config.mode == "dev") {
        dialog.showMessageBoxSync({
            title: `Cyd Dev ${app.getVersion()}`,
            message: `You're running Cyd ${app.getVersion()}. It uses the dev server and it might contain bugs.`,
            type: 'info',
        });
    }
    // Display message in local mode
    else if (config.mode == "local") {
        dialog.showMessageBoxSync({
            title: `Cyd Local ${app.getVersion()}`,
            message: `You're running Cyd ${app.getVersion()} in local mode.`,
            type: 'info',
        });
    }
    // Display message in open mode
    else if (config.mode == "open") {
        dialog.showMessageBoxSync({
            title: `Cyd ${app.getVersion()}`,
            message: `You're running Cyd ${app.getVersion()} in open mode.\n\nThis is intended for use by open source developers. If you're not contributing to Cyd, please support the project by paying for a Premium plan.`,
            type: 'info',
        });
    }

    // Set the log level
<<<<<<< HEAD
    if (config.mode != "prod") {
=======
    if (config.mode == "open" || config.mode == "dev" || config.mode == "local") {
>>>>>>> 1240af6f
        log.transports.console.level = "debug";
    } else {
        log.transports.console.level = "info";
    }
    log.info(`Started with log level ${log.transports.console.level}`);

    // Run database migrations
    try {
        database.runMainMigrations();
    } catch (error) {
        log.error("Failed to run migrations:", error);
        dialog.showErrorBox('Cyd Error', 'Failed to run database migrations. The application will now exit.');
        app.quit();
        return;
    }

    // Dismiss any stale error reports
    database.dismissAllNewErrorReports();

    // If a device description has not been created yet, make one now
    const deviceDescription = database.getConfig("deviceDescription");
    if (!deviceDescription) {
        let description = "";
        switch (os.platform()) {
            case 'darwin':
                description += 'macOS: ';
                break;
            case 'win32':
                description += 'Windows: ';
                break;
            case 'linux':
                description += 'Linux: ';
                break;
            default:
                description += 'Unknown OS: ';
        }
        description += os.hostname();
        database.setConfig("deviceDescription", description);
    }

    // Set up auto-updates for Windows and macOS
    if (os.platform() == 'win32' || os.platform() == 'darwin') {
        updateElectronApp({
            updateSource: {
                type: UpdateSourceType.StaticStorage,
                baseUrl: getUpdatesBaseURL(config.mode)
            }
        });
    }

    // Make sure the data path is created and the config setting is saved
    getDataPath();

    // Create the window
    await createWindow();
}

let win: BrowserWindow | null = null;
async function createWindow() {
    // Create the browser window
    const icon = nativeImage.createFromPath(path.join(getResourcesPath(), 'icon.png'));
    win = new BrowserWindow({
        width: 1000,
        height: 850,
        minWidth: 900,
        minHeight: 700,
        webPreferences: {
            webviewTag: true,
            preload: path.join(__dirname, './preload.js')
        },
        icon: icon,
    });

    // Mark the app as ready
    isAppReady = true;

    // Handle any cyd:// URLs that came in before the app was ready
    log.debug('Handling cyd:// URLs in queue:', cydURLQueue);
    for (const url of cydURLQueue) {
        openCydURL(url);
    }

    // Handle power monitor events
    powerMonitor.on('suspend', () => {
        log.info('System is suspending');
        try {
            win?.webContents.send('powerMonitor:suspend');
        } catch (error) {
            log.error('Failed to send powerMonitor:suspend to renderer:', error);
        }
    });

    powerMonitor.on('resume', () => {
        log.info('System has resumed');
        try {
            win?.webContents.send('powerMonitor:resume');
        } catch (error) {
            log.error('Failed to send powerMonitor:resume to renderer:', error);
        }
    });

    // IPC events

    // @ts-expect-error: typescript doesn't know about this global variable
    if (!global.ipcHandlersRegistered) {

        // Main IPC events

        ipcMain.handle('checkForUpdates', async () => {
            try {
                if (os.platform() == 'darwin' || os.platform() == 'win32') {
                    const updateAvailable = () => {
                        dialog.showMessageBoxSync({
                            title: "Cyd",
                            message: `An update is available and is downloading in the background. You will be prompted to install it once it's ready.`,
                            type: 'info',
                        });
                        autoUpdater.off('update-available', updateAvailable);
                        autoUpdater.off('update-not-available', updateNotAvailable);
                        autoUpdater.off('error', updateError);
                    };
                    const updateNotAvailable = () => {
                        dialog.showMessageBoxSync({
                            title: "Cyd",
                            message: `You are using the latest version, Cyd ${app.getVersion()}.`,
                            type: 'info',
                        });
                        autoUpdater.off('update-available', updateAvailable);
                        autoUpdater.off('update-not-available', updateNotAvailable);
                        autoUpdater.off('error', updateError);
                    };
                    const updateError = (error: Error) => {
                        dialog.showMessageBoxSync({
                            title: "Cyd",
                            message: `Error checking for updates: ${error.toString()}`,
                            type: 'info',
                        });
                        autoUpdater.off('update-available', updateAvailable);
                        autoUpdater.off('update-not-available', updateNotAvailable);
                        autoUpdater.off('error', updateError);
                    }

                    autoUpdater.on('update-available', updateAvailable);
                    autoUpdater.on('update-not-available', updateNotAvailable);
                    autoUpdater.on('error', updateError);

                    autoUpdater.checkForUpdates();

                    setTimeout(() => {
                        autoUpdater.off('update-available', updateAvailable);
                        autoUpdater.off('update-not-available', updateNotAvailable);
                    }, 10000);
                } else {
                    // Linux updates are done through the package manager
                    dialog.showMessageBoxSync({
                        title: "Cyd",
                        message: `You are running Cyd ${app.getVersion()}.\n\nInstall updates with your Linux package manager to make sure you're on the latest version.`,
                        type: 'info',
                    });
                }
            } catch (error) {
                throw new Error(packageExceptionForReport(error as Error));
            }
        });

        ipcMain.handle('getVersion', async () => {
            try {
                return app.getVersion();
            } catch (error) {
                throw new Error(packageExceptionForReport(error as Error));
            }
        });

        ipcMain.handle('getMode', async () => {
            try {
                return config.mode;
            } catch (error) {
                throw new Error(packageExceptionForReport(error as Error));
            }
        });

        ipcMain.handle('getPlatform', async () => {
            try {
                return os.platform();
            } catch (error) {
                throw new Error(packageExceptionForReport(error as Error));
            }
        });

        ipcMain.handle('getAPIURL', async () => {
            try {
                return config.apiURL;
            } catch (error) {
                throw new Error(packageExceptionForReport(error as Error));
            }
        });

        ipcMain.handle('getDashURL', async () => {
            try {
                return config.dashURL;
            } catch (error) {
                throw new Error(packageExceptionForReport(error as Error));
            }
        });

        ipcMain.handle('trackEvent', async (_, eventName: string, userAgent: string) => {
            try {
                trackEvent(eventName, userAgent, config.plausibleDomain);
            } catch (error) {
                throw new Error(packageExceptionForReport(error as Error));
            }
        });

        ipcMain.handle('shouldOpenDevtools', async (_) => {
            try {
                return cydDevMode;
            } catch (error) {
                throw new Error(packageExceptionForReport(error as Error));
            }
        });

        ipcMain.handle('showMessage', async (_, message: string) => {
            try {
                dialog.showMessageBoxSync({
                    title: "Cyd",
                    message: message,
                    type: 'info',
                });
            } catch (error) {
                throw new Error(packageExceptionForReport(error as Error));
            }
        });

        ipcMain.handle('showError', async (_, message: string) => {
            try {
                dialog.showErrorBox('Cyd Error', message);
            } catch (error) {
                throw new Error(packageExceptionForReport(error as Error));
            }
        });

        ipcMain.handle('showQuestion', async (_, message: string, trueText: string, falseText: string) => {
            try {
                const result = dialog.showMessageBoxSync({
                    title: "Cyd",
                    message: message,
                    type: 'question',
                    buttons: [falseText, trueText],
                    defaultId: 0,
                });
                return result === 1;
            } catch (error) {
                throw new Error(packageExceptionForReport(error as Error));
            }
        });

        ipcMain.handle('showOpenDialog', async (_, selectFolders: boolean, selectFiles: boolean, fileFilters: FileFilter[] | undefined = undefined): Promise<string | null> => {
            const dataPath = database.getConfig('dataPath');

            const properties: ("openFile" | "openDirectory" | "multiSelections" | "showHiddenFiles" | "createDirectory" | "promptToCreate" | "noResolveAliases" | "treatPackageAsDirectory" | "dontAddToRecent")[] = [];
            if (selectFolders) {
                properties.push('openDirectory');
                properties.push('createDirectory');
                properties.push('promptToCreate');
            }
            if (selectFiles) {
                properties.push('openFile');
            }

            const options: Electron.OpenDialogSyncOptions = {
                properties: properties,
                filters: fileFilters,
            };
            if (dataPath) {
                options.defaultPath = dataPath;
            }

            try {
                if (!win) {
                    throw new Error("Window not initialized");
                }
                const result = dialog.showOpenDialogSync(win, options);
                if (result && result.length > 0) {
                    return result[0];
                }
                return null;
            } catch (error) {
                throw new Error(packageExceptionForReport(error as Error));
            }
        });

        ipcMain.handle('openURL', async (_, url) => {
            try {
                shell.openExternal(url);
            } catch (error) {
                throw new Error(packageExceptionForReport(error as Error));
            }
        });

        ipcMain.handle('loadFileInWebview', async (_, webContentsId: number, filename: string) => {
            try {
                const wc = webContents.fromId(webContentsId);
                if (wc) {
                    await wc.loadFile(filename);
                }
            } catch (error) {
                throw new Error(packageExceptionForReport(error as Error));
            }
        });

        ipcMain.handle('getAccountDataPath', async (_, accountID: number, filename: string): Promise<string | null> => {
            try {
                const account = database.getAccount(accountID);
                if (!account) {
                    return null;
                }
                const username = await database.getAccountUsername(account);
                if (!username) {
                    return null;
                }

                const archivePath = getAccountDataPath(account.type, username);
                if (filename == '') {
                    return archivePath;
                } else {
                    return path.join(archivePath, filename);
                }
            } catch (error) {
                throw new Error(packageExceptionForReport(error as Error));
            }
        });

        ipcMain.handle('deleteSettingsAndRestart', async (_) => {
            try {
                // Close the database
                database.closeMainDatabase();

                // Delete settings
                const settingsPath = getSettingsPath();
                fs.rmSync(settingsPath, { recursive: true, force: true });
                log.info('Deleted settings folder:', settingsPath);

                // Delete partitions
                const partitionsPath = path.join(app.getPath('userData'), 'Partitions');
                fs.rmSync(partitionsPath, { recursive: true, force: true });
                log.info('Deleted partitions folder:', partitionsPath);

                // Restart app
                app.relaunch();
                app.exit(0)
            } catch (error) {
                throw new Error(packageExceptionForReport(error as Error));
            }
        });

        ipcMain.handle('startPowerSaveBlocker', async (_): Promise<number> => {
            const powerSaveBlockerID = powerSaveBlocker.start('prevent-app-suspension');
            log.info('Started power save blocker with ID:', powerSaveBlockerID);
            return powerSaveBlockerID;
        });

        ipcMain.handle('stopPowerSaveBlocker', async (_, powerSaveBlockerID: number) => {
            powerSaveBlocker.stop(powerSaveBlockerID)
            log.info('Stopped power save blocker with ID:', powerSaveBlockerID);
        });

        // Other IPC events
        database.defineIPCDatabase();
        defineIPCX();
        defineIPCArchive();
    }
    // @ts-expect-error: typescript doesn't know about this global variable
    global.ipcHandlersRegistered = true;

    if (MAIN_WINDOW_VITE_DEV_SERVER_URL) {
        win.loadURL(MAIN_WINDOW_VITE_DEV_SERVER_URL);
    } else {
        win.loadFile(path.join(__dirname, "..", "renderer", MAIN_WINDOW_VITE_NAME, "index.html"));
    };

    // Open dev tools?
    if (cydDevMode) {
        win.webContents.openDevTools();
        win.setSize(1500, 900);
    }

    // When devtools opens, make sure the window is wide enough
    win.webContents.on('devtools-opened', () => {
        if (win) {
            const [width, height] = win.getSize();
            if (width < 1500) {
                win.setSize(1500, height);
            }
        }
    });

    return win;
}

// Make sure there's only one instance of the app running
if (!app.requestSingleInstanceLock()) {
    app.quit();
    process.exit(0);
} else {
    app.on('second-instance', (event, commandLine, _) => {
        // Someone tried to run a second instance, focus the window
        if (win) {
            if (win.isMinimized()) win.restore()
            win.focus()
        }
        // commandLine is array of strings in which last element is deep link URL
        const cydURL = commandLine.pop()
        if (cydURL) {
            openCydURL(cydURL);
        }
    })
}

app.enableSandbox();
app.on('ready', initializeApp);

app.on('window-all-closed', () => {
    if (process.platform !== 'darwin') {
        app.quit();
    }
});

app.on('activate', async () => {
    // On OS X it's common to re-create a window in the app when the
    // dock icon is clicked and there are no other windows open.
    if (BrowserWindow.getAllWindows().length === 0) {
        await createWindow();
    }
});<|MERGE_RESOLUTION|>--- conflicted
+++ resolved
@@ -163,11 +163,7 @@
     }
 
     // Set the log level
-<<<<<<< HEAD
     if (config.mode != "prod") {
-=======
-    if (config.mode == "open" || config.mode == "dev" || config.mode == "local") {
->>>>>>> 1240af6f
         log.transports.console.level = "debug";
     } else {
         log.transports.console.level = "info";
